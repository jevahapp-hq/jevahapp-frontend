import { Ionicons } from "@expo/vector-icons";
import { AVPlaybackStatus, ResizeMode, Video } from "expo-av";
import React, { useCallback, useEffect, useRef, useState } from "react";
import {
  Image,
  Text,
  TouchableOpacity,
  TouchableWithoutFeedback,
  View,
} from "react-native";
import { useCommentModal } from "../../../../app/context/CommentModalContext";
import { useAdvancedAudioPlayer } from "../../../../app/hooks/useAdvancedAudioPlayer";
import contentInteractionAPI from "../../../../app/utils/contentInteractionAPI";
import CardFooterActions from "../../../shared/components/CardFooterActions";
import ContentActionModal from "../../../shared/components/ContentActionModal";
import { ContentTypeBadge } from "../../../shared/components/ContentTypeBadge";
import { PlayOverlay } from "../../../shared/components/PlayOverlay";
import Skeleton from "../../../shared/components/Skeleton/Skeleton";
import { VideoProgressBar } from "../../../shared/components/VideoProgressBar";
import { useHydrateContentStats } from "../../../shared/hooks/useHydrateContentStats";
import { VideoCardProps } from "../../../shared/types";
import { isValidUri } from "../../../shared/utils";

export const VideoCard: React.FC<VideoCardProps> = ({
  video,
  index,
  modalKey,
  contentStats,
  userFavorites,
  globalFavoriteCounts,
  playingVideos,
  mutedVideos,
  progresses,
  videoVolume,
  currentlyVisibleVideo,
  onVideoTap,
  onTogglePlay,
  onToggleMute,
  onFavorite,
  onComment,
  onSave,
  onDownload,
  onShare,
  onModalToggle,
  modalVisible,
  comments,
  checkIfDownloaded,
  getContentKey,
  getTimeAgo,
  getUserDisplayNameFromContent,
  getUserAvatarFromContent,
}) => {
  const videoRef = useRef<Video>(null);
  const isMountedRef = useRef(true);
  const [showOverlay, setShowOverlay] = useState(true);
  const [failedVideoLoad, setFailedVideoLoad] = useState(false);
  const [likeBurstKey, setLikeBurstKey] = useState(0);
  const [videoLoaded, setVideoLoaded] = useState(false);
  const [isPlayTogglePending, setIsPlayTogglePending] = useState(false);
  const { showCommentModal } = useCommentModal();

  // Media type detection for sermon content
  const getMediaType = useCallback(() => {
    const contentType = video.contentType?.toLowerCase() || "";

    if (contentType === "sermon") {
      // Sermons can be audio or video, check file extension
      const fileUrl = video.fileUrl?.toLowerCase() || "";
      if (
        fileUrl.includes(".mp4") ||
        fileUrl.includes(".mov") ||
        fileUrl.includes(".avi") ||
        fileUrl.includes(".webm") ||
        fileUrl.includes(".mkv")
      ) {
        return "video";
      }
      return "audio";
    }

    // For non-sermon content, assume video
    return "video";
  }, [video.contentType, video.fileUrl]);

  const mediaType = getMediaType();
  const isAudioSermon = mediaType === "audio";

  const contentId = video._id || getContentKey(video);
  const key = getContentKey(video);
  const isPlaying = playingVideos[key] || false;
  const isMuted = mutedVideos[key] || false;
  const progress = progresses[key] || 0;

  // Audio player for audio sermons
  const audioUrl =
    isAudioSermon && isValidUri(video.fileUrl) ? video.fileUrl : null;
  const [audioState, audioControls] = useAdvancedAudioPlayer(audioUrl, {
    audioKey: key,
    autoPlay: false,
    loop: false,
    volume: videoVolume,
    onPlaybackStatusUpdate: (status) => {
      // Update global progress for audio sermons
      if (status.duration > 0) {
        const audioProgress = status.position / status.duration;
        // This will be handled by the parent component's progress tracking
      }
    },
    onError: (error) => {
      console.error(`❌ Audio sermon error for ${video.title}:`, error);
      setFailedVideoLoad(true);
    },
    onFinished: () => {
      console.log(`🏁 Audio sermon finished: ${video.title}`);
    },
  });

  // Debug logging
  console.log(`🎬 VideoCard rendering: ${video.title}`, {
    key,
    contentId,
    fileUrl: video.fileUrl,
    isValidUrl: isValidUri(video.fileUrl),
    isPlaying,
    isMuted,
    progress,
  });

  // Track last known duration from playback updates
  const lastKnownDurationRef = useRef(0);
  const seekBySeconds = useCallback(
    async (deltaSec: number) => {
      if (isAudioSermon) {
        // Handle audio seeking
        const currentPosition = audioState.position;
        const duration = audioState.duration;
        if (duration <= 0) return;
        const nextMs = Math.max(
          0,
          Math.min(currentPosition + deltaSec * 1000, duration)
        );
        try {
          await audioControls.seekTo(nextMs);
        } catch (e) {
          console.warn("Audio seekBySeconds failed", e);
        }
      } else {
        // Handle video seeking
        const durationMs = lastKnownDurationRef.current || 0;
        if (!videoRef.current || durationMs <= 0) return;
        const currentMs = Math.max(
          0,
          Math.min(progress * durationMs, durationMs)
        );
        const nextMs = Math.max(
          0,
          Math.min(currentMs + deltaSec * 1000, durationMs)
        );
        try {
          await videoRef.current.setPositionAsync(nextMs);
        } catch (e) {
          console.warn("Video seekBySeconds failed", e);
        }
      }
    },
    [
      progress,
      isAudioSermon,
      audioState.position,
      audioState.duration,
      audioControls,
    ]
  );

  const seekToPercent = useCallback(
    async (percent: number) => {
      if (isAudioSermon) {
        // Handle audio seeking
        const duration = audioState.duration;
        if (duration <= 0) return;
        const clamped = Math.max(0, Math.min(percent, 1));
        try {
          await audioControls.seekTo(clamped * duration);
        } catch (e) {
          console.warn("Audio seekToPercent failed", e);
        }
      } else {
        // Handle video seeking
        const durationMs = lastKnownDurationRef.current || 0;
        if (!videoRef.current || durationMs <= 0) return;
        const clamped = Math.max(0, Math.min(percent, 1));
        try {
          await videoRef.current.setPositionAsync(clamped * durationMs);
        } catch (e) {
          console.warn("Video seekToPercent failed", e);
        }
      }
    },
    [isAudioSermon, audioState.duration, audioControls]
  );

  // Handle video tap
  const handleVideoTap = useCallback(() => {
    onVideoTap(key, video, index);
  }, [onVideoTap, key, video, index]);

  // Handle play/pause toggle with immediate feedback and debounce
  const handleTogglePlay = useCallback(() => {
    if (isPlayTogglePending) return; // Prevent double-taps

    console.log(
      "🎮 VideoCard togglePlay called with key:",
      key,
      "isAudioSermon:",
      isAudioSermon
    );
    setIsPlayTogglePending(true);

    // Immediate visual feedback - toggle overlay state instantly
    setShowOverlay(false);

    if (isAudioSermon) {
      // Handle audio sermon play/pause
      if (audioState.isPlaying) {
        audioControls.pause();
      } else {
        audioControls.play();
      }
    } else {
      // Call the actual video toggle
      onTogglePlay(key);
    }

    // Show overlay again after a brief delay and reset pending state
    setTimeout(() => {
      setShowOverlay(true);
      setIsPlayTogglePending(false);
    }, 150);
  }, [
    onTogglePlay,
    key,
    isPlayTogglePending,
    isAudioSermon,
    audioState.isPlaying,
    audioControls,
  ]);

  // Handle mute toggle
  const handleToggleMute = useCallback(() => {
    if (isAudioSermon) {
      // Handle audio sermon mute/unmute
      audioControls.toggleMute();
    } else {
      // Handle video mute/unmute
      onToggleMute(key);
    }
  }, [onToggleMute, key, isAudioSermon, audioState.isMuted, audioControls]);

  // Handle overlay toggle
  const handleOverlayToggle = useCallback(() => {
    setShowOverlay((prev) => !prev);
  }, []);

  // Handle video error
  const handleVideoError = useCallback(
    (error: any) => {
      console.error(`❌ Video error for ${video.title}:`, error);
      setFailedVideoLoad(true);
    },
    [video.title]
  );

  // Handle video load
  const handleVideoLoad = useCallback(
    (status: AVPlaybackStatus) => {
      if (status.isLoaded) {
        console.log(`✅ Video loaded successfully: ${video.title}`);
        setFailedVideoLoad(false);
        setVideoLoaded(true);
      }
    },
    [video.title]
  );

  // Cleanup on unmount
  useEffect(() => {
    return () => {
      isMountedRef.current = false;
    };
  }, []);

  // Get interaction state
  const userLikeState =
    contentStats[contentId]?.userInteractions?.liked ||
    userFavorites[key] ||
    false;
  const userSaveState =
    contentStats[contentId]?.userInteractions?.saved || false;
  const likeCount =
    contentStats[contentId]?.likes || globalFavoriteCounts[key] || 0;
  const saveCount = contentStats[contentId]?.saves || 0;
  const commentCount = contentStats[contentId]?.comments || 0;
  const viewCount = contentStats[contentId]?.views || video.views || 0;
  const stats = contentStats[contentId] || {};
  useHydrateContentStats(contentId, "media");

  // View tracking state (thresholds: 3s or 25%, or completion) & avatar fallback initial
  const [hasTrackedView, setHasTrackedView] = useState(false);
  const [avatarErrored, setAvatarErrored] = useState(false);
  const storeRef = useRef<any>(null);
  useEffect(() => {
    try {
      const {
        useInteractionStore,
      } = require("../../../../app/store/useInteractionStore");
      storeRef.current = useInteractionStore.getState();
    } catch {}
  }, []);

  // Build formatted comments for the CommentIcon
  const currentComments = comments[contentId] || [];
  const formattedComments = currentComments.map((comment: any) => ({
    id: comment.id,
    userName: comment.username || "Anonymous",
    avatar: comment.userAvatar || "",
    timestamp: comment.timestamp,
    comment: comment.comment,
    likes: comment.likes || 0,
    isLiked: comment.isLiked || false,
  }));

  const thumbnailSource = video?.imageUrl || video?.thumbnailUrl;
  const thumbnailUri =
    typeof thumbnailSource === "string"
      ? thumbnailSource
      : (thumbnailSource as any)?.uri;

  let displayNameSafe: string = "Unknown";
  try {
    const maybe = getUserDisplayNameFromContent(video as any);
    displayNameSafe =
      typeof maybe === "string" && maybe.trim().length > 0 ? maybe : "Unknown";
  } catch {}
  const firstInitial = (displayNameSafe || "?").trim().charAt(0).toUpperCase();

  return (
    <View key={modalKey} className="flex flex-col mb-10">
      <TouchableWithoutFeedback onPress={handleVideoTap}>
        <View className="w-full h-[400px] overflow-hidden relative">
          {/* Video Player or Thumbnail */}
          {!failedVideoLoad && isValidUri(video.fileUrl) && !isAudioSermon ? (
            <Video
              ref={videoRef}
              source={{ uri: video.fileUrl }}
              style={{
                width: "100%",
                height: "100%",
                position: "absolute",
              }}
              resizeMode={ResizeMode.COVER}
              shouldPlay={isPlaying}
              isMuted={isMuted}
              volume={videoVolume}
              onError={handleVideoError}
              onLoad={handleVideoLoad}
              onPlaybackStatusUpdate={async (status) => {
                if (!status?.isLoaded) return;
                const positionMs = Number(status.positionMillis || 0);
                const durationMs = Number(status.durationMillis || 0);
                const progress = durationMs > 0 ? positionMs / durationMs : 0;
                // Cache duration for pan responder
                lastKnownDurationRef.current = durationMs;

                const qualifies =
                  status.isPlaying && (positionMs >= 3000 || progress >= 0.25);
                const finished = Boolean(status.didJustFinish);

                // Auto-restart video when finished
                if (finished && isMountedRef.current) {
                  try {
                    // Reset to beginning and play immediately
                    await videoRef.current?.setPositionAsync(0);
                    // The video will continue playing automatically due to shouldPlay prop
                  } catch (error) {
                    console.warn("Failed to restart video:", error);
                  }
                }

                if (!isMountedRef.current) return;
                if (!hasTrackedView && (qualifies || finished)) {
                  try {
                    const result = await contentInteractionAPI.recordView(
                      contentId,
                      "media",
                      {
                        durationMs: finished ? durationMs : positionMs,
                        progressPct: Math.round(progress * 100),
                        isComplete: finished,
                      }
                    );
                    setHasTrackedView(true);
                    if (
                      result?.totalViews != null &&
                      storeRef.current?.mutateStats
                    ) {
                      storeRef.current.mutateStats(contentId, () => ({
                        views: Number(result.totalViews) || 0,
                      }));
                    }
                  } catch {}
                }
              }}
            />
          ) : (
            /* Thumbnail for audio sermons or fallback */
            <Image
              source={
                thumbnailUri
                  ? { uri: thumbnailUri }
                  : {
                      uri: "https://via.placeholder.com/400x400/cccccc/ffffff?text=Audio",
                    }
              }
              style={{
                width: "100%",
                height: "100%",
                position: "absolute",
              }}
              resizeMode="cover"
            />
          )}

          {/* Skeleton overlay while video/audio prepares */}
          {!videoLoaded &&
            !failedVideoLoad &&
            isValidUri(video.fileUrl) &&
            !isAudioSermon && (
              <View
                className="absolute inset-0"
                style={{ justifyContent: "flex-end", padding: 12 }}
                pointerEvents="none"
              >
                <View style={{ marginBottom: 8 }}>
                  <Skeleton dark variant="text" width={"60%"} />
                </View>
                <View style={{ marginBottom: 6 }}>
                  <Skeleton dark variant="text" width={"40%"} />
                </View>
                <Skeleton
                  dark
                  height={6}
                  width={"90%"}
                  borderRadius={4}
                  style={{ opacity: 0.85 }}
                />
              </View>
            )}

          {/* Content Type Badge */}
          <ContentTypeBadge
            contentType={video.contentType || "video"}
            position="top-left"
            size="medium"
          />

          {/* Play/Pause Overlay */}
          <PlayOverlay
            isPlaying={isAudioSermon ? audioState.isPlaying : isPlaying}
            onPress={handleTogglePlay}
            showOverlay={showOverlay}
            size="medium"
            immediateFeedback={true}
            disabled={isPlayTogglePending}
          />

          {/* Video/Audio Progress Bar */}
          <VideoProgressBar
            progress={isAudioSermon ? audioState.progress : progress}
            isMuted={isAudioSermon ? audioState.isMuted : isMuted}
            onToggleMute={handleToggleMute}
            onSeekToPercent={seekToPercent}
            currentMs={
              isAudioSermon
                ? audioState.position
                : lastKnownDurationRef.current > 0
                ? progress * lastKnownDurationRef.current
                : 0
            }
            durationMs={
              isAudioSermon ? audioState.duration : lastKnownDurationRef.current
            }
            showControls={true}
            // Pro config to avoid jumpbacks and ensure usability
            showFloatingLabel={true}
            enlargeOnDrag={true}
            knobSize={20}
            knobSizeDragging={24}
            trackHeights={{ normal: 4, dragging: 8 }}
            seekSyncTicks={4}
            seekMsTolerance={200}
            minProgressEpsilon={0.005}
          />
        </View>
      </TouchableWithoutFeedback>

      {/* Footer */}
<<<<<<< HEAD
      <View className="px-3 mt-1">
        {/* Interaction Bar - positioned above author info */}
=======
      <View className="mt-1 px-3">
        {/* Top: Interaction buttons */}
>>>>>>> 254c583b
        <View className="flex-row items-center justify-between mb-3">
          <CardFooterActions
            viewCount={viewCount}
            liked={!!userLikeState}
            likeCount={likeCount}
            likeBurstKey={likeBurstKey}
            likeColor="#FF1744"
            onLike={() => {
              setLikeBurstKey((k) => k + 1);
              onFavorite(key, video);
            }}
            commentCount={commentCount || video.comment || 0}
            onComment={() => {
              try {
                console.log("🗨️ Comment icon pressed (video)", {
                  key,
                  contentId,
                  title: video.title,
                });
                showCommentModal([], String(contentId));
              } catch {}
              onComment(key, video);
            }}
            saved={!!userSaveState}
            saveCount={saveCount}
            onSave={() => {
              onSave(modalKey, video);
            }}
            onShare={() => onShare(modalKey, video)}
            contentType="media"
            contentId={contentId}
            useEnhancedComponents={false}
          />
          {/* Right: options (three dots) */}
          <TouchableOpacity
            onPress={() => {
              console.log("⋯ More pressed for", modalKey);
              onModalToggle(modalVisible === modalKey ? null : modalKey);
            }}
            hitSlop={{ top: 8, bottom: 8, left: 8, right: 8 }}
          >
            <Ionicons name="ellipsis-vertical" size={18} color="#9CA3AF" />
          </TouchableOpacity>
        </View>

<<<<<<< HEAD
        {/* Author Information - below interaction bar */}
        <View className="flex-row items-center mb-2">
          <View className="w-10 h-10 rounded-full bg-gray-200 items-center justify-center relative">
=======
        {/* Middle: Author info */}
        <View className="flex-row items-center mb-2">
          <View className="w-8 h-8 rounded-full bg-gray-200 items-center justify-center relative mr-3">
>>>>>>> 254c583b
            {!avatarErrored ? (
              <Image
                source={getUserAvatarFromContent(video)}
                style={{ width: 24, height: 24, borderRadius: 999 }}
                resizeMode="cover"
                onError={(error) => {
                  setAvatarErrored(true);
                  console.warn(
                    "❌ Failed to load video speaker avatar:",
                    error.nativeEvent.error
                  );
                }}
              />
            ) : (
              <Text className="text-[12px] font-rubik-semibold text-[#344054]">
                {firstInitial}
              </Text>
            )}
          </View>
<<<<<<< HEAD
          <View className="ml-3 flex-1">
            <View className="flex-row items-center">
              <Text className="text-[13px] font-rubik-semibold text-[#344054]">
                {getUserDisplayNameFromContent(video)}
              </Text>
              <View className="w-1 h-1 bg-orange-400 rounded-full mx-2" />
              <Text className="text-[10px] text-gray-500 font-rubik">
                {getTimeAgo(video.createdAt)}
              </Text>
            </View>
          </View>
        </View>

        {/* Video Title/Description - below author info */}
        <View className="ml-13">
          <Text className="text-[12px] font-rubik text-[#344054] leading-5">
            {video.title}
          </Text>
        </View>
=======
          <Text className="text-[13px] font-rubik-semibold text-[#344054] mr-2">
            {getUserDisplayNameFromContent(video)}
          </Text>
          <View className="w-1 h-1 bg-[#FEA74E] rounded-full mr-2" />
          <Text className="text-[10px] text-gray-500 font-rubik">
            {getTimeAgo(video.createdAt)}
          </Text>
        </View>

        {/* Bottom: Content description/title */}
        <View className="mb-2">
          <Text className="text-[14px] font-rubik-medium text-[#344054] leading-5">
            {video.title}
          </Text>
        </View>
>>>>>>> 254c583b
      </View>

      {/* Slide-up Content Action Modal */}
      <ContentActionModal
        isVisible={modalVisible === modalKey}
        onClose={() => onModalToggle(null)}
        onViewDetails={() => {}}
        onSaveToLibrary={() => onSave(modalKey, video)}
        onShare={() => onShare(modalKey, video)}
        onDownload={() => onDownload(video)}
        isSaved={!!contentStats[contentId]?.userInteractions?.saved}
        isDownloaded={checkIfDownloaded(video._id || video.fileUrl)}
        contentTitle={video.title}
      />

      {/* AI Description Box removed in src version; exists only in app layer */}

      {/* Modal */}
      {/* Legacy inline popover removed in favor of sliding modal */}
    </View>
  );
};

export default VideoCard;<|MERGE_RESOLUTION|>--- conflicted
+++ resolved
@@ -504,13 +504,8 @@
       </TouchableWithoutFeedback>
 
       {/* Footer */}
-<<<<<<< HEAD
       <View className="px-3 mt-1">
         {/* Interaction Bar - positioned above author info */}
-=======
-      <View className="mt-1 px-3">
-        {/* Top: Interaction buttons */}
->>>>>>> 254c583b
         <View className="flex-row items-center justify-between mb-3">
           <CardFooterActions
             viewCount={viewCount}
@@ -556,15 +551,9 @@
           </TouchableOpacity>
         </View>
 
-<<<<<<< HEAD
         {/* Author Information - below interaction bar */}
         <View className="flex-row items-center mb-2">
           <View className="w-10 h-10 rounded-full bg-gray-200 items-center justify-center relative">
-=======
-        {/* Middle: Author info */}
-        <View className="flex-row items-center mb-2">
-          <View className="w-8 h-8 rounded-full bg-gray-200 items-center justify-center relative mr-3">
->>>>>>> 254c583b
             {!avatarErrored ? (
               <Image
                 source={getUserAvatarFromContent(video)}
@@ -584,7 +573,6 @@
               </Text>
             )}
           </View>
-<<<<<<< HEAD
           <View className="ml-3 flex-1">
             <View className="flex-row items-center">
               <Text className="text-[13px] font-rubik-semibold text-[#344054]">
@@ -604,23 +592,6 @@
             {video.title}
           </Text>
         </View>
-=======
-          <Text className="text-[13px] font-rubik-semibold text-[#344054] mr-2">
-            {getUserDisplayNameFromContent(video)}
-          </Text>
-          <View className="w-1 h-1 bg-[#FEA74E] rounded-full mr-2" />
-          <Text className="text-[10px] text-gray-500 font-rubik">
-            {getTimeAgo(video.createdAt)}
-          </Text>
-        </View>
-
-        {/* Bottom: Content description/title */}
-        <View className="mb-2">
-          <Text className="text-[14px] font-rubik-medium text-[#344054] leading-5">
-            {video.title}
-          </Text>
-        </View>
->>>>>>> 254c583b
       </View>
 
       {/* Slide-up Content Action Modal */}
