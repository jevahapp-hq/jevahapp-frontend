import { Audio } from "expo-av";
import { useFocusEffect, useRouter } from "expo-router";
import React, {
    useCallback,
    useEffect,
    useMemo,
    useRef,
    useState,
} from "react";
import {
    ActivityIndicator,
    Dimensions,
    FlatList,
    Image,
    Modal,
    RefreshControl,
    ScrollView,
    Share,
    Text,
    TextInput,
    TouchableOpacity,
    View
} from "react-native";
import { useCurrentPlayingAudioStore } from "../../../app/store/useCurrentPlayingAudioStore";
import GlobalAudioInstanceManager from "../../../app/utils/globalAudioInstanceManager";

// Shared imports
import { UI_CONFIG } from "../../shared/constants";
import { ContentType, MediaItem } from "../../shared/types";
import {
    categorizeContent,
    devLog,
    filterContentByType,
    getContentKey,
    getMostRecentItem,
    getTimeAgo,
    getUserAvatarFromContent,
    getUserDisplayNameFromContent,
    transformApiResponseToMediaItem,
} from "../../shared/utils";

// Feature-specific imports
import Skeleton from "../../shared/components/Skeleton/Skeleton";
import { useMedia } from "../../shared/hooks/useMedia";

// Component imports
import { Ionicons } from "@expo/vector-icons";
import { ContentErrorBoundary } from "../../../app/components/ContentErrorBoundary";
import SuccessCard from "../../../app/components/SuccessCard";
import HymnMiniCard, {
    HymnItem,
} from "../../../app/home/components/HymnMiniCard";
import EbookCard from "./components/EbookCard";
import MusicCard from "./components/MusicCard";
import VideoCard from "./components/VideoCard";

// Import original stores and hooks (these will be bridged)
import { useCommentModal } from "../../../app/context/CommentModalContext";
import { useUserProfile } from "../../../app/hooks/useUserProfile";
import { useVideoNavigation } from "../../../app/hooks/useVideoNavigation";
import SocketManager from "../../../app/services/SocketManager";
import { useDownloadStore } from "../../../app/store/useDownloadStore";
import { useGlobalMediaStore } from "../../../app/store/useGlobalMediaStore";
import { useGlobalVideoStore } from "../../../app/store/useGlobalVideoStore";
import { useInteractionStore } from "../../../app/store/useInteractionStore";
import { useLibraryStore } from "../../../app/store/useLibraryStore";
import { LinearGradient } from "expo-linear-gradient";
import {
    convertToDownloadableItem,
    useDownloadHandler,
} from "../../../app/utils/downloadUtils";
import {
    getPersistedStats,
    getUserFavorites,
    getUserId,
    getViewed
} from "../../../app/utils/persistentStorage";
import TokenUtils from "../../../app/utils/tokenUtils";

export interface AllContentTikTokProps {
  contentType?: ContentType | "ALL";
}

export const AllContentTikTok: React.FC<AllContentTikTokProps> = ({
  contentType = "ALL",
}) => {
  const router = useRouter();
  const isHymnsTab =
    String(contentType).toLowerCase() === "hymns" ||
    String(contentType).toLowerCase() === "hyms";

  // Media data from the new hook
  const {
    allContent,
    defaultContent,
    loading,
    error,
    refreshAllContent,
    getFilteredContent,
    hasContent,
  } = useMedia({ immediate: true });

  // Global state from original stores
  const globalMediaStore = useGlobalMediaStore();
  const globalVideoStore = useGlobalVideoStore();

  // Get global video state - FIX: Read from the same store we write to with REACTIVE SUBSCRIPTIONS
  const playingVideos = useGlobalVideoStore((s) => s.playingVideos);
  const mutedVideos = useGlobalVideoStore((s) => s.mutedVideos);
  const progresses = useGlobalVideoStore((s) => s.progresses);
  const showOverlay = useGlobalVideoStore((s) => s.showOverlay);
  const currentlyPlayingVideo = useGlobalVideoStore(
    (s) => s.currentlyPlayingVideo
  );
  const isAutoPlayEnabled = useGlobalVideoStore((s) => s.isAutoPlayEnabled);
  const pauseAllVideos = useGlobalVideoStore((s) => s.pauseAllVideos);
  const toggleVideoMuteAction = useGlobalVideoStore((s) => s.toggleVideoMute);
  const enableAutoPlay = useGlobalVideoStore((s) => s.enableAutoPlay);

  // Create functions to match what components expect
  const playMedia = (key: string, type: "video" | "audio") => {
    if (type === "video") {
      globalVideoStore.playVideoGlobally(key);
    } else {
      globalMediaStore.playMediaGlobally(key, "audio");
    }
  };

  const pauseMedia = (key: string) => {
    globalVideoStore.pauseVideo(key);
  };

  const pauseAllMedia = () => {
    globalVideoStore.pauseAllVideos();
  };

  const toggleMute = (key: string) => {
    globalVideoStore.toggleVideoMute(key);
  };

  const { showCommentModal } = useCommentModal();
  const { comments } = useInteractionStore();
  const libraryStore = useLibraryStore();
  const { loadDownloadedItems } = useDownloadStore();
  const { navigateToReels } = useVideoNavigation();

  // Interaction store
  const {
    contentStats,
    toggleLike,
    toggleSave,
    loadContentStats,
    loadingInteraction,
    refreshAllStatsAfterLogin,
  } = useInteractionStore();

  // User profile for authentication state detection
  const { user } = useUserProfile();

  // Local state
  const [refreshing, setRefreshing] = useState(false);
  const [modalVisible, setModalVisible] = useState<string | null>(null);

  // Success card state
  const [showSuccessCard, setShowSuccessCard] = useState(false);
  const [successMessage, setSuccessMessage] = useState("");
  const toggleModal = useCallback((val: string | null) => {
    setModalVisible(val);
  }, []);
  
  // Track deleted media IDs
  const [deletedMediaIds, setDeletedMediaIds] = useState<Set<string>>(new Set());
  const [previouslyViewed, setPreviouslyViewed] = useState<any[]>([]);
  const [isLoadingContent, setIsLoadingContent] = useState(false);
  const [hymns, setHymns] = useState<HymnItem[]>([]);
  const [loadingHymns, setLoadingHymns] = useState(false);
  const [hymnSearchQuery, setHymnSearchQuery] = useState("");
  
  // Music section state (only for MUSIC tab) - user uploaded songs only
  const [searchQuery, setSearchQuery] = useState("");
  const [showSearchInput, setShowSearchInput] = useState(false);
  const [displayMode, setDisplayMode] = useState<"list" | "grid" | "small" | "large">("list");

  // Audio playback state
  const [isLoadingAudio, setIsLoadingAudio] = useState(false);
  const [soundMap, setSoundMap] = useState<Record<string, Audio.Sound>>({});
  const [playingAudioId, setPlayingAudioId] = useState<string | null>(null);
  const [pausedAudioMap, setPausedAudioMap] = useState<Record<string, number>>(
    {}
  );
  const [audioProgressMap, setAudioProgressMap] = useState<
    Record<string, number>
  >({});
  const [audioDurationMap, setAudioDurationMap] = useState<
    Record<string, number>
  >({});
  const [audioMuteMap, setAudioMuteMap] = useState<Record<string, boolean>>({});

  // Refs for audio state
  const playingAudioIdRef = useRef<string | null>(null);
  const soundMapRef = useRef<Record<string, Audio.Sound>>({});

  // Socket manager state
  const [socketManager, setSocketManager] = useState<SocketManager | null>(
    null
  );
  const [realTimeCounts, setRealTimeCounts] = useState<Record<string, any>>({});

  // Video control state
  const videoRefs = useRef<Record<string, any>>({});
  const isMountedRef = useRef(true);
  const [videoVolume, setVideoVolume] = useState<number>(1.0);
  const [viewCounted, setViewCounted] = useState<Record<string, boolean>>({});

  // Scroll-based auto-play state
  const scrollViewRef = useRef<ScrollView>(null);
  const [currentlyVisibleVideo, setCurrentlyVisibleVideo] = useState<
    string | null
  >(null);
  const contentLayoutsRef = useRef<
    Record<
      string,
      { y: number; height: number; type: "video" | "music"; uri?: string }
    >
  >({});
  const lastScrollYRef = useRef<number>(0);
  const [isScrolling, setIsScrolling] = useState(false);
  const scrollTimeoutRef = useRef<NodeJS.Timeout | null>(null);
  const [scrollDirection, setScrollDirection] = useState<"up" | "down" | null>(
    null
  );
  const [hoverBasedAutoplay, setHoverBasedAutoplay] = useState(false);
  const [lastHoveredVideo, setLastHoveredVideo] = useState<string | null>(null);
  const [hoveredVideos, setHoveredVideos] = useState<Set<string>>(new Set());
  const lastScrollY = useRef<number>(0);
  const lastSwitchTimeRef = useRef<number>(0);
  const scrollAnimationFrameRef = useRef<number | null>(null);
  const isContentReadyRef = useRef<boolean>(false);

  // Helper functions to get state for specific keys
  const getVideoState = (key: string) => ({
    isPlaying: playingVideos[key] ?? false,
    isMuted: mutedVideos[key] ?? false,
    progress: progresses[key] ?? 0,
    showOverlay: showOverlay[key] ?? false,
  });
  const isVideoPlaying = (key: string) => playingVideos[key] ?? false;
  const isVideoMuted = (key: string) => mutedVideos[key] ?? false;
  const getVideoProgress = (key: string) => progresses[key] ?? 0;
  const getVideoOverlay = (key: string) => showOverlay[key] ?? false;

  // Transform and filter content
  const mediaList: MediaItem[] = useMemo(() => {
    const sourceData = allContent.length > 0 ? allContent : defaultContent;

    if (!sourceData || !Array.isArray(sourceData)) {
      return [];
    }

    const transformed = sourceData.map(transformApiResponseToMediaItem);
    // Filter out deleted items
    return transformed.filter((item) => {
      if (deletedMediaIds.has(item._id || "")) return false;
      // Remove copyright-free catalog items from AllContentTikTok entirely
      const ct = String(item.contentType || "").toLowerCase();
      if (ct === "copyright-free-music") return false;
      return true;
    });
  }, [allContent, defaultContent, deletedMediaIds]);

  // Filter content based on contentType
  const filteredMediaList = useMemo(() => {
    const filtered = filterContentByType(mediaList, contentType);
    devLog.log(`📚 AllContentTikTok: Filtering for contentType="${contentType}"`);
    devLog.log(`📚 AllContentTikTok: Total media items: ${mediaList.length}`);
    devLog.log(`📚 AllContentTikTok: Filtered items: ${filtered.length}`);
    devLog.log(`📚 AllContentTikTok: Ebook items in filtered list:`, 
      filtered.filter(item => {
        const ct = (item.contentType || "").toLowerCase();
        return ct === "ebook" || ct === "e-books" || ct === "books" || ct === "pdf" || (item.fileUrl && /\.pdf$/i.test(item.fileUrl));
      }).map(item => ({ title: item.title, contentType: item.contentType }))
    );
    return filtered;
  }, [mediaList, contentType]);

  // Categorize content
  const categorizedContent = useMemo(() => {
    const categorized = categorizeContent(filteredMediaList);
    devLog.log(`📚 AllContentTikTok: Categorized content - ebooks: ${categorized.ebooks.length}, videos: ${categorized.videos.length}, music: ${categorized.music.length}, sermons: ${categorized.sermons.length}`);
    if (categorized.ebooks.length > 0) {
      devLog.log(`📚 AllContentTikTok: Ebook items:`, categorized.ebooks.map(e => ({ title: e.title, contentType: e.contentType })));
    }
    return categorized;
  }, [filteredMediaList]);

  // Most recent item
  const mostRecentItem = useMemo(() => {
    const allItems = [
      ...categorizedContent.videos,
      ...categorizedContent.music,
      ...categorizedContent.ebooks,
      ...categorizedContent.sermons,
    ];

    return getMostRecentItem(allItems);
  }, [categorizedContent]);

  // Memoize filtered content lists for rendering
  // In MUSIC tab, exclude audio items (they're shown in the dedicated music section)
  const filteredContentLists = useMemo(() => {
    let remaining = (filteredMediaList || []).filter(
      (item) => !mostRecentItem || item._id !== mostRecentItem._id
    );
    
    // In MUSIC tab, exclude audio/music items from "All Content" section
    if ((String(contentType) === "MUSIC" || String(contentType) === "music") && contentType !== "ALL") {
      remaining = remaining.filter(
        (item) => item.contentType !== "audio" && item.contentType !== "music"
      );
    }
    
    return {
      firstFour: remaining.slice(0, 4),
      nextFour: remaining.slice(4, 8),
      rest: remaining.slice(8),
    };
  }, [filteredMediaList, mostRecentItem, contentType]);

  // Update refs when state changes
  useEffect(() => {
    playingAudioIdRef.current = playingAudioId;
  }, [playingAudioId]);

  useEffect(() => {
    soundMapRef.current = soundMap;
  }, [soundMap]);

  // Sync with global audio manager
  useEffect(() => {
    const audioManager = GlobalAudioInstanceManager.getInstance();
    
    // Subscribe to global audio state changes
    const unsubscribe = audioManager.subscribe((playingId) => {
      if (playingId !== playingAudioId) {
        setPlayingAudioId(playingId);
      }
    });

    // Cleanup on unmount
    return () => {
      unsubscribe();
    };
  }, [playingAudioId]);

  // Autoplay disabled - users must manually click to play videos
  useEffect(() => {
    // Videos require manual play interaction
  }, []);

  // Manual video play is always allowed - only disable automatic startup
  useEffect(() => {
    // No automatic video start - videos will only play when manually clicked
    // This prevents unwanted video switching on page load
  }, []);

  // Periodic autoplay check disabled - manual play still works
  useEffect(() => {
    // No periodic autoplay checks - prevents automatic video switching
    // Manual video play via play button is always allowed
  }, []);

  // Initialize SocketManager for real-time features
  useEffect(() => {
    const initializeSocket = async () => {
      try {
        console.log("🔌 AllContentTikTok: Initializing Socket.IO...");

        const authToken = await TokenUtils.getAuthToken();
        const tokenInfo = await TokenUtils.getTokenInfo();

        console.log("🔑 Token retrieval:", {
          ...tokenInfo,
          tokenPreview: authToken
            ? TokenUtils.getTokenPreview(authToken)
            : "null",
        });

        if (!authToken || authToken.trim() === "") {
          console.log(
            "⚠️ No valid auth token found, skipping Socket.IO initialization"
          );
          return;
        }

        if (!TokenUtils.isValidJWTFormat(authToken)) {
          console.warn(
            "⚠️ Invalid token format detected, skipping Socket.IO initialization"
          );
          return;
        }

        const manager = new SocketManager({
          serverUrl: "https://jevahapp-backend-rped.onrender.com",
          authToken,
        });

        const socket = (manager as any).socket;
        if (socket) {
          socket.on("content-reaction", (data: any) => {
            console.log("📡 Real-time like update:", data);
            setRealTimeCounts((prev) => ({
              ...prev,
              [data.contentId]: {
                ...prev[data.contentId],
                likes: data.totalLikes,
                liked: data.liked,
              },
            }));
          });

          socket.on("content-comment", (data: any) => {
            console.log("📡 Real-time comment update:", data);
            setRealTimeCounts((prev) => ({
              ...prev,
              [data.contentId]: {
                ...prev[data.contentId],
                comments: data.totalComments,
              },
            }));
          });
        }

        try {
          await manager.connect();
          setSocketManager(manager);
          console.log("✅ Socket.IO initialized successfully");
        } catch (connectError) {
          console.warn(
            "⚠️ Socket connection failed, continuing without real-time features:",
            connectError
          );
        }
      } catch (error) {
        console.error("❌ Failed to initialize Socket.IO:", error);
      }
    };

    initializeSocket();

    return () => {
      if (socketManager) {
        socketManager.disconnect();
      }
    };
  }, []);

  const { width: SCREEN_WIDTH } = Dimensions.get("window");

  // User uploaded songs (current user only) - Only for MUSIC tab
  const userUploadedSongs = useMemo(() => {
    if (!(String(contentType) === "MUSIC" || String(contentType) === "music") || contentType === "ALL") {
      return [] as MediaItem[];
    }

    const currentUserId = user?._id || (user as any)?.id || null;
    if (!currentUserId) return [] as MediaItem[];

    const query = (searchQuery || "").toLowerCase().trim();

    const audioItems = (filteredMediaList || []).filter((item) => {
      const ct = String(item.contentType || "").toLowerCase();
      const isAudio = ct === "audio" || ct === "music";
      const isCopyrightFree = ct === "copyright-free-music";
      if (!isAudio || isCopyrightFree) return false;

      const uploadedBy: any = (item as any).uploadedBy;
      const uploaderId =
        typeof uploadedBy === "string"
          ? uploadedBy
          : uploadedBy?._id || uploadedBy?.id;
      if (!uploaderId) return false;
      if (String(uploaderId) !== String(currentUserId)) return false;

      if (!query) return true;
      const title = String(item.title || "").toLowerCase();
      const speaker = String((item as any).speaker || "").toLowerCase();
      const displayName = String(getUserDisplayNameFromContent(item) || "").toLowerCase();
      return title.includes(query) || speaker.includes(query) || displayName.includes(query);
    });

    return audioItems;
  }, [contentType, filteredMediaList, user, searchQuery, getUserDisplayNameFromContent]);

  // Reusable renderer for Hymn mini-cards (for ALL tab only)
  const renderHymnMiniCards = useCallback(() => {
    return (
      <ScrollView
        horizontal
        showsHorizontalScrollIndicator={false}
        contentContainerStyle={{ paddingHorizontal: 12, paddingBottom: 8 }}
      >
        {loadingHymns
          ? Array.from({ length: 8 }).map((_, i) => (
              <View
                key={`hym-skel-${i}`}
                className="mr-4 w-[154px] flex-col items-center"
              >
                <Skeleton variant="thumbnail" />
                <View className="mt-2 flex flex-col w-full">
                  <Skeleton variant="text" width={"70%"} />
                  <View style={{ height: 6 }} />
                  <Skeleton variant="text" width={"50%"} />
                </View>
              </View>
            ))
          : (hymns || []).map((h) => (
              <HymnMiniCard
                key={h.id}
                item={h}
                onPress={(item) =>
                  router.push({
                    pathname: "/reader/HymnDetail",
                    params: { id: item.id },
                  })
                }
              />
            ))}
      </ScrollView>
    );
  }, [hymns, loadingHymns, router]);

  const filteredHymns = useMemo(() => {
    const q = hymnSearchQuery.trim().toLowerCase();
    if (!q) return hymns || [];
    return (hymns || []).filter((h) => {
      const title = String(h.title || "").toLowerCase();
      const author = String(h.author || "").toLowerCase();
      const refs = String(h.refs || "").toLowerCase();
      const meter = String(h.meter || "").toLowerCase();
      return (
        title.includes(q) ||
        author.includes(q) ||
        refs.includes(q) ||
        meter.includes(q)
      );
    });
  }, [hymns, hymnSearchQuery]);

  // Load content stats for all visible items so user-liked/bookmarked states persist
  const mapContentTypeToBackend = useCallback((type?: string) => {
    const normalized = (type || "").toLowerCase();
    switch (normalized) {
      case "sermon":
      case "devotional":
        return "devotional";
      case "ebook":
      case "e-books":
      case "books":
      case "image":
        return "ebook";
      case "music":
      case "audio":
      case "live":
      case "video":
      case "videos":
      default:
        return "media";
    }
  }, []);

  // Track previous user state to detect login
  const previousUserIdRef = useRef<string | null>(null);

  // Refresh stats when user becomes authenticated (after login)
  useEffect(() => {
    const currentUserId = user?._id || user?.id || null;
    const previousUserId = previousUserIdRef.current;

    // If user just logged in (went from null/undefined to having an ID)
    if (!previousUserId && currentUserId && filteredMediaList.length > 0) {
      console.log("🔄 User just logged in, refreshing interaction stats for visible content...");
      // Refresh stats for currently visible content
      // Refresh all stats after login (no arguments needed)
      refreshAllStatsAfterLogin().catch((error) => {
        console.warn("⚠️ Failed to refresh stats after login:", error);
      });
    }

    // Update ref for next comparison
    previousUserIdRef.current = currentUserId;
  }, [user, filteredMediaList, refreshAllStatsAfterLogin]);

  useEffect(() => {
    const loadStatsForVisibleContent = async () => {
      const items = filteredMediaList || [];
      if (items.length === 0) return;

      const groupedIds = items.reduce((acc, item) => {
        const id = item?._id;
        if (!id) return acc;
        const backendType = mapContentTypeToBackend(item?.contentType);
        if (!acc[backendType]) {
          acc[backendType] = [];
        }
        acc[backendType].push(id);
        return acc;
      }, {} as Record<string, string[]>);

      const store = useInteractionStore.getState();

      for (const [backendType, ids] of Object.entries(groupedIds)) {
        if (!ids?.length) continue;
        try {
          await store.loadBatchContentStats(ids, backendType);
        } catch (error) {
          console.warn(
            `⚠️ Batch stats failed for type="${backendType}", falling back to per-item`,
            error
          );
          for (const id of ids) {
            try {
              await loadContentStats(id, backendType);
            } catch (fallbackError) {
              console.warn(
                `⚠️ Failed to load stats for ${backendType} ${id}:`,
                fallbackError
              );
            }
          }
        }
      }
    };

    loadStatsForVisibleContent();
  }, [filteredMediaList, loadContentStats, mapContentTypeToBackend]);

  // Load persisted data including likes (like reels does)
  useEffect(() => {
    const loadAllData = async () => {
      console.log("📱 AllContent: Loading persisted data...");
      setIsLoadingContent(true);

      try {
        const [stats, viewed, libraryLoaded] = await Promise.all([
          getPersistedStats(),
          getViewed(),
          libraryStore.isLoaded
            ? Promise.resolve()
            : libraryStore.loadSavedItems(),
        ]);

        setPreviouslyViewed(viewed || []);
        
        // Load persisted likes and merge with backend state
        if (mediaList.length > 0) {
          try {
            const userId = await getUserId();
            const persistedFavorites = await getUserFavorites(userId);
            
            // Merge persisted likes into contentStats
            const store = useInteractionStore.getState();
            for (const item of mediaList) {
              const contentId = item._id || getContentKey(item);
              if (persistedFavorites[contentId]) {
                // Update store with persisted like state
                store.mutateStats(contentId, (s) => ({
                  userInteractions: {
                    ...s.userInteractions,
                    liked: true, // Persisted state takes priority
                  },
                }));
              }
            }
            
            console.log(
              `✅ AllContent: Loaded ${
                mediaList.length
              } media items, ${Object.keys(stats || {}).length} stats, and ${Object.keys(persistedFavorites).length} persisted likes`
            );
          } catch (persistError) {
            console.warn("⚠️ Failed to load persisted likes:", persistError);
          }
        }
      } catch (error) {
        console.error("❌ Error loading AllContent data:", error);
      } finally {
        setIsLoadingContent(false);
        // Mark content as ready after loading completes
        isContentReadyRef.current = true;
      }
    };

    if (mediaList.length > 0) {
      loadAllData();
    } else {
      setIsLoadingContent(false);
      // Mark as ready even if no content (prevents blocking)
      isContentReadyRef.current = true;
    }
  }, [mediaList.length]);

  // Helper functions to get interaction state - merge persisted and backend state
  // Synchronous version for immediate UI updates (persisted state is loaded on mount)
  const getUserLikeState = useCallback((contentId: string): boolean => {
    // Check backend state (which should have persisted state merged on mount)
    const stats = contentStats[contentId];
    return stats?.userInteractions?.liked || false;
  }, [contentStats]);

  const getLikeCount = (contentId: string) => {
    const stats = contentStats[contentId];
    return stats?.likes || 0;
  };

  const getUserSaveState = (contentId: string) => {
    const stats = contentStats[contentId];
    return stats?.userInteractions?.saved || false;
  };

  const getSaveCount = (contentId: string) => {
    const stats = contentStats[contentId];
    return stats?.saves || 0;
  };

  const getCommentCount = (contentId: string) => {
    const stats = contentStats[contentId];
    return stats?.comments || 0;
  };

  // Audio playback functions
  const playAudio = async (uri: string, id: string) => {
    if (!uri || uri.trim() === "") {
      console.warn("🚨 Audio URI is empty or invalid:", { uri, id });
      return;
    }

    if (isLoadingAudio) {
      console.log("🚨 Audio is already loading, skipping...");
      return;
    }

    if (!uri.startsWith("http://") && !uri.startsWith("https://")) {
      console.warn("🚨 Audio URI is not a valid HTTP/HTTPS URL:", { uri, id });
      return;
    }

    console.log(`🎵 Playing audio "${id}":`, {
      audioUri: uri,
      id,
      uriLength: uri.length,
    });

    setIsLoadingAudio(true);
    const audioManager = GlobalAudioInstanceManager.getInstance();
    const { setCurrentAudio } = useCurrentPlayingAudioStore.getState();

    try {
      playMedia(id, "audio");

      // Find the media item for this audio
      const mediaItem = filteredMediaList.find((item) => item._id === id);

      // Check if this audio is already playing
      if (audioManager.isPlaying(id)) {
        // If playing, pause it
        await audioManager.pauseAudio(id);
        setPlayingAudioId(null);
        setCurrentAudio(null, null);
        setIsLoadingAudio(false);
        return;
      }

      // Check if there's an existing sound instance
      let sound = audioManager.getAudioInstance(id);
      const resumePos = pausedAudioMap[id] ?? 0;

      // If sound exists, check if it's still valid
      if (sound) {
        try {
          const status = await sound.getStatusAsync();
          if (!status.isLoaded) {
            // Sound exists but is not loaded, unload it first
            try {
              await sound.unloadAsync();
            } catch {}
            sound = undefined;
          }
        } catch (error) {
          // Sound instance is invalid, clear it
          console.warn("⚠️ Existing sound instance is invalid, creating new one");
          sound = undefined;
        }
      }

      if (!sound) {
        // Clean up any old instance in our local map
        if (soundMap[id]) {
          try {
            const oldSound = soundMap[id];
            const status = await oldSound.getStatusAsync();
            if (status.isLoaded) {
              await oldSound.stopAsync();
              await oldSound.unloadAsync();
            }
          } catch (error) {
            // Ignore errors
          }
          setSoundMap((prev) => {
            const updated = { ...prev };
            delete updated[id];
            return updated;
          });
        }

        // Create new sound instance
        const { sound: newSound } = await Audio.Sound.createAsync(
          { uri },
          {
            shouldPlay: false, // Don't auto-play, let manager handle it
            isMuted: audioMuteMap[id] ?? false,
            positionMillis: resumePos,
          }
        );
        sound = newSound;
        audioManager.registerAudio(id, sound);
        setSoundMap((prev) => ({ ...prev, [id]: sound! }));
        
        // Wait for sound to be loaded
        let loaded = false;
        let attempts = 0;
        while (!loaded && attempts < 10) {
          const status = await sound.getStatusAsync();
          if (status.isLoaded) {
            loaded = true;
          } else {
            await new Promise(resolve => setTimeout(resolve, 100));
            attempts++;
          }
        }
        
        if (!loaded) {
          throw new Error("Sound failed to load");
        }
      } else {
        // Resume from paused position if needed
        try {
          const status = await sound.getStatusAsync();
          if (status.isLoaded) {
            if (resumePos > 0) {
              await sound.setPositionAsync(resumePos);
            }
          }
        } catch (error) {
          console.warn("⚠️ Error setting position:", error);
        }
      }

      // Use global manager to play (this will stop all other audio)
      await audioManager.playAudio(id, sound, true);
      setPlayingAudioId(id);
      
      // Set current playing audio in store for mini player
      if (mediaItem) {
        console.log("🎵 Setting current audio in store:", {
          id: id,
          title: mediaItem.title,
          audioId: id,
        });
        setCurrentAudio(mediaItem, id);
      } else {
        console.warn("⚠️ MediaItem not found for audio ID:", id);
      }

      // Get initial status for duration/progress
      const initial = await sound.getStatusAsync();
      if (initial.isLoaded && typeof initial.durationMillis === "number") {
        const safeDur = initial.durationMillis || 1;
        const currentPos = initial.positionMillis || 0;
        setAudioDurationMap((prev) => ({ ...prev, [id]: safeDur }));
        setAudioProgressMap((prev) => ({
          ...prev,
          [id]: currentPos / safeDur,
        }));
      }

      // Set up playback status updates
      sound.setOnPlaybackStatusUpdate(async (status) => {
        if (!status.isLoaded || typeof status.durationMillis !== "number")
          return;
        const safeDur = status.durationMillis || 1;
        const currentPos = status.positionMillis || 0;
        setAudioProgressMap((prev) => ({
          ...prev,
          [id]: currentPos / safeDur,
        }));
        setAudioDurationMap((prev) => ({ ...prev, [id]: safeDur }));

        // Save paused position
        if (status.isLoaded && !status.isPlaying && currentPos > 0) {
          setPausedAudioMap((prev) => ({ ...prev, [id]: currentPos }));
        }

        // Handle playback completion
        if (status.didJustFinish) {
          try {
            await audioManager.unregisterAudio(id);
            setSoundMap((prev) => {
              const u = { ...prev };
              delete u[id];
              return u;
            });
            setPlayingAudioId((curr) => (curr === id ? null : curr));
            setPausedAudioMap((prev) => ({ ...prev, [id]: 0 }));
            setAudioProgressMap((prev) => ({ ...prev, [id]: 0 }));
            // Clear current audio in store
            setCurrentAudio(null, null);
          } catch (error) {
            console.warn("⚠️ Error cleaning up audio:", error);
          }
        }
      });
    } catch (err) {
      console.error("❌ Audio playback error:", err);
      setPlayingAudioId(null);
      setCurrentAudio(null, null);
      try {
        await audioManager.unregisterAudio(id);
      } catch {}
      setSoundMap((prev) => {
        const updated = { ...prev };
        delete updated[id];
        return updated;
      });
    } finally {
      setIsLoadingAudio(false);
    }
  };

  const pauseAllAudio = useCallback(async () => {
    try {
      const audioManager = GlobalAudioInstanceManager.getInstance();
      await audioManager.stopAllAudio();
      setPlayingAudioId(null);
    } catch (error) {
      console.warn("⚠️ Error in pauseAllAudio:", error);
    }
  }, []);

  // Download functionality
  const { handleDownload, checkIfDownloaded } = useDownloadHandler();

  const handleDownloadPress = async (item: MediaItem) => {
    const downloadableItem = convertToDownloadableItem(
      item,
      item.contentType as "video" | "audio" | "ebook"
    );
    const result = await handleDownload(downloadableItem);
    if (result.success) {
      setSuccessMessage("Downloaded successfully!");
      setShowSuccessCard(true);
      await loadDownloadedItems();
    }
  };

  // Event handlers
  const handleRefresh = useCallback(async () => {
    setRefreshing(true);
    try {
      await refreshAllContent();
    } finally {
      setRefreshing(false);
    }
  }, [refreshAllContent]);

  const handleVideoTap = useCallback(
    (key: string, video: MediaItem, index: number) => {
      // Build a display name function compatible with navigation signature
      const buildDisplayName = (speaker?: string, uploadedBy?: string) => {
        if (speaker && typeof speaker === "string" && speaker.trim().length > 0)
          return speaker;
        if (
          uploadedBy &&
          typeof uploadedBy === "string" &&
          uploadedBy.trim().length > 0
        )
          return uploadedBy;
        return "Unknown";
      };
      if (video && index !== undefined) {
        devLog.log(`📱 Video tapped to navigate to reels: ${video.title}`);
        navigateToReels({
          video: video as any,
          index,
          allVideos: categorizedContent.videos as any,
          contentStats,
          globalFavoriteCounts: {}, // Empty since we're using backend state
          getContentKey,
          getTimeAgo,
          getDisplayName: buildDisplayName,
          source: "AllContentTikTok",
          category: contentType, // Pass the current content type as category
        });
      }
    },
    [
      navigateToReels,
      categorizedContent.videos,
      contentStats,
      getContentKey,
      getTimeAgo,
      contentType,
    ]
  );

  const handleLike = useCallback(
    async (contentId: string, contentType: string) => {
      try {
        if (socketManager && socketManager.isConnected()) {
          try {
            socketManager.sendLike(contentId, "media");
          } catch (socketError) {
            console.warn(
              "⚠️ Real-time like failed, continuing with API call:",
              socketError
            );
          }
        }
        await toggleLike(contentId, contentType);
      } catch (error) {
        console.error("❌ Like error:", error);
      }
    },
    [socketManager, toggleLike]
  );

  const handleComment = useCallback(
    (key: string, item: MediaItem) => {
      devLog.log("🔄 Comment button clicked for content:", item.title);
      const contentId = item._id || key;
      // Open modal with empty array - backend will load comments immediately
      showCommentModal([], contentId);
    },
    [showCommentModal]
  );

  const handleSave = useCallback(
    async (key: string, item: MediaItem) => {
      try {
        const contentId = item._id || key;
        const contentType = item.contentType || "media";
        const stats = contentStats[contentId];
        const fallbackOptions = {
          initialSaves:
            stats?.saves ??
            getSaveCount(contentId) ??
            item.saves ??
            item.saved ??
            (item as any)?.bookmarkCount ??
            0,
          initialLikes:
            stats?.likes ??
            getLikeCount(contentId) ??
            item.likeCount ??
            item.totalLikes ??
            item.likes ??
            item.favorite ??
            0,
          initialComments:
            stats?.comments ??
            getCommentCount(contentId) ??
            item.commentCount ??
            item.comments ??
            item.comment ??
            0,
          initialViews:
            stats?.views ??
            item.viewCount ??
            item.totalViews ??
            item.views ??
            0,
          initialShares:
            stats?.shares ??
            item.shareCount ??
            item.totalShares ??
            item.shares ??
            0,
          initialLiked:
            stats?.userInteractions?.liked ??
            getUserLikeState(contentId) ??
            false,
          initialShared:
            stats?.userInteractions?.shared ?? false,
          initialViewed:
            stats?.userInteractions?.viewed ?? false,
          initialSaved:
            stats?.userInteractions?.saved ??
            getUserSaveState(contentId) ??
            false,
        };
        const result = await toggleSave(contentId, contentType, fallbackOptions);

        if (result?.saved) {
          const libraryItem = {
            id: contentId,
            contentType: item.contentType || "content",
            fileUrl: item.fileUrl,
            title: item.title,
            speaker: item.speaker,
            uploadedBy: item.uploadedBy,
            description: item.description,
            createdAt: item.createdAt || new Date().toISOString(),
            speakerAvatar: item.speakerAvatar,
            views: getLikeCount(contentId) || item.views || 0,
            shares: 0,
            likes: getLikeCount(contentId) || item.likes || 0,
            comments: getCommentCount(contentId) || item.comment || 0,
            saved: 1,
            imageUrl: item.imageUrl,
            thumbnailUrl: (() => {
              if (
                item.contentType === "videos" &&
                typeof item.fileUrl === "string"
              ) {
                return (
                  item.fileUrl.replace("/upload/", "/upload/so_1/") + ".jpg"
                );
              }
              if (typeof item.imageUrl === "string") return item.imageUrl;
              return typeof item.fileUrl === "string" ? item.fileUrl : "";
            })(),
            originalKey: key,
          };
          await libraryStore.addToLibrary(libraryItem);
          setSuccessMessage("Saved to library!");
          setShowSuccessCard(true);
        } else {
          await libraryStore.removeFromLibrary(contentId);
          setSuccessMessage("Removed from library!");
          setShowSuccessCard(true);
        }
      } catch (error) {
        console.error("❌ Save error:", error);
      }
      setModalVisible(null);
    },
    [toggleSave, getLikeCount, getCommentCount, libraryStore]
  );

  const handleShare = useCallback(async (key: string, item: MediaItem) => {
    console.log("🔄 Share button clicked for:", item.title);
    try {
      const result = await Share.share({
        title: item.title,
        message: `Check this out: ${item.title}\n${item.fileUrl}`,
        url: item.fileUrl,
      });

      if (result.action === Share.sharedAction) {
        console.log("✅ Share completed successfully");
      }
      setModalVisible(null);
    } catch (err) {
      console.warn("❌ Share error:", err);
      setModalVisible(null);
    }
  }, []);

  const handleFavorite = useCallback(
    async (key: string, item: MediaItem) => {
      try {
        const contentId = item._id || key;
        const contentType = item.contentType || "media";
        await handleLike(contentId, contentType);
      } catch (error) {
        console.error(`❌ Failed to toggle like for ${item.title}:`, error);
      }
    },
    [handleLike]
  );

  const toggleVideoMute = (key: string) =>
    globalVideoStore.toggleVideoMute(key);

  const togglePlay = (key: string) => {
    console.log("🎮 togglePlay called in AllContentTikTok with key:", key);
    console.log("🎮 Current playing state:", playingVideos[key]);

    // Clear any autoplay state and play the video immediately
    setCurrentlyVisibleVideo(key);

    // ✅ Use unified media store for consistent video playback
    playMedia(key, "video");

    console.log("✅ Video play request sent for key:", key);
  };

  // Handle video visibility changes during scroll for autoplay
  const handleVideoVisibilityChange = useCallback(
    (scrollY: number) => {
      if (!isAutoPlayEnabled) return;

      // Strict, non-jumping scroll-based autoplay
      const screenHeight = Dimensions.get("window").height;
      const viewportTop = scrollY;
      const viewportBottom = scrollY + screenHeight;

      // Track direction (for logging only)
      const currentScrollY = scrollY;
      if (Math.abs(currentScrollY - lastScrollY.current) > 10) {
        setScrollDirection(
          currentScrollY > lastScrollY.current ? "down" : "up"
        );
        lastScrollY.current = currentScrollY;
      }

      const videoLayouts = Object.entries(contentLayoutsRef.current)
        .filter(([_, layout]) => layout.type === "video")
        .sort((a, b) => a[1].y - b[1].y);

      if (videoLayouts.length === 0) return;

      // Compute max visible ratio video and centerline candidate
      let bestKey: string | null = null;
      let bestRatio = 0;
      let centerKey: string | null = null;
      let centerDist = Number.POSITIVE_INFINITY;
      const viewportCenter = (viewportTop + viewportBottom) / 2;
      const CENTER_BAND_TOP = viewportTop + screenHeight * 0.35; // favor middle 30% band
      const CENTER_BAND_BOTTOM = viewportTop + screenHeight * 0.65;

      for (const [key, layout] of videoLayouts) {
        const videoTop = layout.y;
        const videoBottom = layout.y + layout.height;
        const intersectionTop = Math.max(viewportTop, videoTop);
        const intersectionBottom = Math.min(viewportBottom, videoBottom);
        const visibleHeight = Math.max(0, intersectionBottom - intersectionTop);
        const ratio = layout.height > 0 ? visibleHeight / layout.height : 0;
        if (ratio > bestRatio) {
          bestRatio = ratio;
          bestKey = key;
        }

        // Prefer the video whose center is closest to the screen center (inside band)
        const center = (videoTop + videoBottom) / 2;
        const dist = Math.abs(center - viewportCenter);
        if (
          center >= CENTER_BAND_TOP &&
          center <= CENTER_BAND_BOTTOM &&
          dist < centerDist
        ) {
          centerDist = dist;
          centerKey = key;
        }
      }

      // Hysteresis thresholds to prevent jitter/jumps
      const SWITCH_IN_THRESHOLD = 0.7; // new video must be ≥70% visible
      const HOLD_THRESHOLD = 0.25; // keep current while ≥25% visible
      const PAUSE_THRESHOLD = 0.12; // pause only when <12% visible
      const MIN_SWITCH_INTERVAL = 900; // ms between switches

      // Keep current playing if it still has reasonable visibility
      if (currentlyVisibleVideo) {
        const cur = contentLayoutsRef.current[currentlyVisibleVideo];
        if (cur) {
          const curTop = cur.y;
          const curBottom = cur.y + cur.height;
          const iTop = Math.max(viewportTop, curTop);
          const iBottom = Math.min(viewportBottom, curBottom);
          const curVisible = Math.max(0, iBottom - iTop);
          const curRatio = cur.height > 0 ? curVisible / cur.height : 0;
          // If current is still reasonably visible, do nothing
          if (curRatio >= HOLD_THRESHOLD) {
            // Do nothing – avoid jumping while current is still reasonably visible
            return;
          }
        }
      }

      // Rate-limit switching
      const now = Date.now();
      if (now - lastSwitchTimeRef.current < MIN_SWITCH_INTERVAL) {
        return; // too soon to switch again
      }

      // Choose the target: prefer the center candidate; if none, fall back to max ratio
      let targetKey: string | null = null;
      if (centerKey) {
        targetKey = centerKey;
      } else if (bestKey && bestRatio >= SWITCH_IN_THRESHOLD) {
        targetKey = bestKey;
      }

      if (targetKey && targetKey !== currentlyVisibleVideo) {
        // Verify the target exists and has a URL
        const item = filteredMediaList.find(
          (i) => getContentKey(i) === targetKey
        );
        if (!item || !item.fileUrl) return; // do not jump

        console.log(
          `🎬 Scroll autoplay → ${targetKey} (center-preferred) (dir: ${scrollDirection})`
        );
        pauseAllMedia();
        setCurrentlyVisibleVideo(targetKey);
        playMedia(targetKey, "video");
        lastSwitchTimeRef.current = now;
        return;
      }

      // If nothing meets threshold and current is mostly out of view, pause
      if (!bestKey || bestRatio < PAUSE_THRESHOLD) {
        if (currentlyVisibleVideo) {
          console.log("⏸️ Pausing – no sufficiently visible video");
          pauseAllMedia();
          setCurrentlyVisibleVideo(null);
        }
      }
    },
    [
      isAutoPlayEnabled,
      currentlyVisibleVideo,
      pauseAllMedia,
      playMedia,
      scrollDirection,
    ]
  );

  // Enhanced scroll behavior with auto-pause functionality
  const handleScroll = useCallback(
    (event: any) => {
      try {
        // Safety check for event structure - allow scroll even if content isn't ready
        if (!event?.nativeEvent?.contentOffset) {
          return;
        }

        const { contentOffset } = event.nativeEvent;
        const scrollY = contentOffset.y;
        
        // Validate scrollY is a number
        if (typeof scrollY !== 'number' || isNaN(scrollY) || scrollY < 0) {
          return;
        }

        lastScrollYRef.current = scrollY;

        // Set scrolling state (lightweight operation)
        setIsScrolling(true);

        // Clear existing timeout
        if (scrollTimeoutRef.current) {
          clearTimeout(scrollTimeoutRef.current);
          scrollTimeoutRef.current = null;
        }

        // Set timeout to detect when scrolling stops
        scrollTimeoutRef.current = setTimeout(() => {
          setIsScrolling(false);
        }, 150) as any;

        // Early return if content isn't ready or no layouts - skip heavy processing but allow scroll
        if (!isContentReadyRef.current || loading || filteredMediaList.length === 0) {
          return;
        }

        // Early return if no content layouts yet (prevents hangs during initial render)
        const layoutsCount = Object.keys(contentLayoutsRef.current).length;
        if (layoutsCount === 0) {
          return;
        }

        // Cancel any pending animation frame to prevent accumulation
        if (scrollAnimationFrameRef.current !== null) {
          cancelAnimationFrame(scrollAnimationFrameRef.current);
          scrollAnimationFrameRef.current = null;
        }

        // Defer heavy operations to prevent blocking scroll
        // Use requestAnimationFrame with cancellation to prevent accumulation
        scrollAnimationFrameRef.current = requestAnimationFrame(() => {
          try {
            // Double-check content is still ready - if not, skip processing but allow scroll
            if (!isContentReadyRef.current || loading || layoutsCount === 0) {
              scrollAnimationFrameRef.current = null;
              return;
            }

            // Limit processing to prevent hangs - only process if there are playing items
            const hasPlayingVideos = Object.values(playingVideos).some(v => v === true);
            const hasPlayingAudio = playingAudioId !== null;

            if (!hasPlayingVideos && !hasPlayingAudio) {
              scrollAnimationFrameRef.current = null;
              return;
            }

            try {
              // Real-time video control during scrolling (lightweight check first)
              if (hasPlayingVideos || currentlyVisibleVideo) {
                handleVideoVisibilityChange(scrollY);
              }
            } catch (error) {
              console.warn("⚠️ Error in handleVideoVisibilityChange:", error);
            }

            // Enhanced auto-pause logic for all media types
            const screenHeight = Dimensions.get("window").height;
            const viewportTop = scrollY;
            const viewportBottom = scrollY + screenHeight;

            // Auto-pause videos that are scrolled out of view
            try {
              Object.entries(contentLayoutsRef.current).forEach(([key, layout]) => {
                if (!layout || typeof layout !== 'object') return;
                
                if (layout.type === "video") {
                  const videoTop = layout.y;
                  const videoBottom = layout.y + layout.height;

                  // Calculate visibility ratio
                  const intersectionTop = Math.max(viewportTop, videoTop);
                  const intersectionBottom = Math.min(viewportBottom, videoBottom);
                  const visibleHeight = Math.max(
                    0,
                    intersectionBottom - intersectionTop
                  );
                  const visibilityRatio =
                    layout.height > 0 ? visibleHeight / layout.height : 0;

                  // Auto-pause if video is less than 20% visible or completely out of view
                  const shouldPause =
                    visibilityRatio < 0.2 ||
                    videoBottom < viewportTop ||
                    videoTop > viewportBottom;

                  if (shouldPause && isVideoPlaying(key)) {
                    devLog.log(
                      `🎬 Auto-pause: Pausing video ${key} - visibility: ${(
                        visibilityRatio * 100
                      ).toFixed(1)}%`
                    );
                    // Pause only this specific video, not all videos
                    try {
                      pauseMedia(key);
                    } catch (error) {
                      console.warn(`⚠️ Error pausing video ${key}:`, error);
                    }

                    // Remove from hovered videos if it was hover-based
                    if (hoveredVideos.has(key)) {
                      setHoveredVideos((prev) => {
                        const newSet = new Set(prev);
                        newSet.delete(key);
                        return newSet;
                      });
                    }
                  }
                }
              });
            } catch (error) {
              console.warn("⚠️ Error processing video layouts during scroll:", error);
            }

            // Auto-pause audio/music that are scrolled out of view
            try {
              Object.entries(contentLayoutsRef.current).forEach(([key, layout]) => {
                if (!layout || typeof layout !== 'object') return;
                
                if (layout.type === "music") {
                  const musicTop = layout.y;
                  const musicBottom = layout.y + layout.height;

                  // Calculate visibility ratio
                  const intersectionTop = Math.max(viewportTop, musicTop);
                  const intersectionBottom = Math.min(viewportBottom, musicBottom);
                  const visibleHeight = Math.max(
                    0,
                    intersectionBottom - intersectionTop
                  );
                  const visibilityRatio =
                    layout.height > 0 ? visibleHeight / layout.height : 0;

                  // Auto-pause if music is less than 30% visible
                  const shouldPause = visibilityRatio < 0.3;

                  // Check both local audio state and global media store
                  const isLocallyPlaying = playingAudioId === key;
                  const isGloballyPlaying = playingVideos[key] || false;

                  if (shouldPause && (isLocallyPlaying || isGloballyPlaying)) {
                    devLog.log(
                      `🎵 Auto-pause: Pausing music ${key} - visibility: ${(
                        visibilityRatio * 100
                      ).toFixed(1)}%`
                    );
                    // Pause both local and global audio
                    try {
                      pauseAllAudio();
                      pauseMedia(key);
                    } catch (error) {
                      console.warn(`⚠️ Error pausing audio ${key}:`, error);
                    }
                  }
                }
              });
            } catch (error) {
              console.warn("⚠️ Error processing music layouts during scroll:", error);
            }
          } catch (error) {
            console.warn("⚠️ Error in scroll animation frame:", error);
          } finally {
            scrollAnimationFrameRef.current = null;
          }
        });
      } catch (error) {
        console.error("❌ Error in handleScroll:", error);
        // Don't throw - allow scrolling to continue
      }
    },
    [
      handleVideoVisibilityChange,
      isAutoPlayEnabled,
      currentlyVisibleVideo,
      playMedia,
      playingVideos,
      playingAudioId,
      hoverBasedAutoplay,
      hoveredVideos,
      pauseAllMedia,
      pauseAllAudio,
      loading,
      filteredMediaList.length,
    ]
  );

  // Cleanup scroll timeout and animation frame on unmount to prevent memory leaks
  useEffect(() => {
    return () => {
      if (scrollTimeoutRef.current) {
        clearTimeout(scrollTimeoutRef.current);
        scrollTimeoutRef.current = null;
      }
      if (scrollAnimationFrameRef.current !== null) {
        cancelAnimationFrame(scrollAnimationFrameRef.current);
        scrollAnimationFrameRef.current = null;
      }
      // Reset content ready flag
      isContentReadyRef.current = false;
    };
  }, []);

  // Mark content as ready when filtered media list is available and not loading
  useEffect(() => {
    if (!loading && filteredMediaList.length > 0 && !isLoadingContent) {
      // Small delay to ensure layouts are calculated
      const timer = setTimeout(() => {
        isContentReadyRef.current = true;
      }, 100);
      return () => clearTimeout(timer);
    } else if (loading || isLoadingContent) {
      isContentReadyRef.current = false;
    }
  }, [loading, filteredMediaList.length, isLoadingContent]);

  // Reset scroll state when contentType changes (category switch)
  useEffect(() => {
    // Reset content ready flag to allow immediate scrolling after category change
    isContentReadyRef.current = !loading && filteredMediaList.length > 0 && !isLoadingContent;
    
    // Reset scroll position to top when category changes
    if (scrollViewRef.current) {
      // Small delay to ensure component is ready
      const timer = setTimeout(() => {
        try {
          scrollViewRef.current?.scrollTo({ y: 0, animated: false });
        } catch (error) {
          // Ignore scroll errors during navigation
        }
      }, 100);
      return () => clearTimeout(timer);
    }

    // Clear any pending scroll operations
    if (scrollTimeoutRef.current) {
      clearTimeout(scrollTimeoutRef.current);
      scrollTimeoutRef.current = null;
    }
    if (scrollAnimationFrameRef.current !== null) {
      cancelAnimationFrame(scrollAnimationFrameRef.current);
      scrollAnimationFrameRef.current = null;
    }
  }, [contentType, loading, filteredMediaList.length, isLoadingContent]);

  // Reset scroll state when component gains focus (navigation back from reels, etc.)
  useFocusEffect(
    useCallback(() => {
      // Reset content ready flag to allow immediate scrolling after navigation
      isContentReadyRef.current = !loading && filteredMediaList.length > 0 && !isLoadingContent;
      
      // Reset scroll position to top when navigating back
      if (scrollViewRef.current) {
        // Small delay to ensure component is mounted
        setTimeout(() => {
          try {
            scrollViewRef.current?.scrollTo({ y: 0, animated: false });
          } catch (error) {
            // Ignore scroll errors during navigation
          }
        }, 50);
      }

      // Clear any pending scroll operations
      if (scrollTimeoutRef.current) {
        clearTimeout(scrollTimeoutRef.current);
        scrollTimeoutRef.current = null;
      }
      if (scrollAnimationFrameRef.current !== null) {
        cancelAnimationFrame(scrollAnimationFrameRef.current);
        scrollAnimationFrameRef.current = null;
      }

      return () => {
        // Cleanup on blur
        if (scrollTimeoutRef.current) {
          clearTimeout(scrollTimeoutRef.current);
          scrollTimeoutRef.current = null;
        }
        if (scrollAnimationFrameRef.current !== null) {
          cancelAnimationFrame(scrollAnimationFrameRef.current);
          scrollAnimationFrameRef.current = null;
        }
      };
    }, [loading, filteredMediaList.length, isLoadingContent])
  );

  const handleScrollEnd = useCallback(() => {
    try {
      devLog.log("📱 Scroll ended, finalizing auto-pause cleanup");
      const scrollY = lastScrollYRef.current;
      const screenHeight = Dimensions.get("window").height;
      const viewportTop = scrollY;
      const viewportBottom = scrollY + screenHeight;

      // Final cleanup for all media types when scrolling stops
      try {
        Object.entries(contentLayoutsRef.current).forEach(([key, layout]) => {
          if (!layout || typeof layout !== 'object') return;
          
          if (layout.type === "video") {
            const videoTop = layout.y;
            const videoBottom = layout.y + layout.height;

            // Calculate final visibility ratio
            const intersectionTop = Math.max(viewportTop, videoTop);
            const intersectionBottom = Math.min(viewportBottom, videoBottom);
            const visibleHeight = Math.max(0, intersectionBottom - intersectionTop);
            const visibilityRatio =
              layout.height > 0 ? visibleHeight / layout.height : 0;

            // Final check: pause videos that are less than 20% visible
            if (visibilityRatio < 0.2 && isVideoPlaying(key)) {
              devLog.log(
                `🎬 Final cleanup: Pausing video ${key} - visibility: ${(
                  visibilityRatio * 100
                ).toFixed(1)}%`
              );
              // Pause only this specific video, not all videos
              try {
                pauseMedia(key);
              } catch (error) {
                console.warn(`⚠️ Error pausing video ${key} in handleScrollEnd:`, error);
              }

              // Remove from hovered videos
              if (hoveredVideos.has(key)) {
                setHoveredVideos((prev) => {
                  const newSet = new Set(prev);
                  newSet.delete(key);
                  return newSet;
                });
              }
            }
          } else if (layout.type === "music") {
            const musicTop = layout.y;
            const musicBottom = layout.y + layout.height;

            // Calculate final visibility ratio
            const intersectionTop = Math.max(viewportTop, musicTop);
            const intersectionBottom = Math.min(viewportBottom, musicBottom);
            const visibleHeight = Math.max(0, intersectionBottom - intersectionTop);
            const visibilityRatio =
              layout.height > 0 ? visibleHeight / layout.height : 0;

            // Check both local audio state and global media store
            const isLocallyPlaying = playingAudioId === key;
            const isGloballyPlaying = playingVideos[key] || false;

            // Final check: pause music that is less than 30% visible
            if (visibilityRatio < 0.3 && (isLocallyPlaying || isGloballyPlaying)) {
              devLog.log(
                `🎵 Final cleanup: Pausing music ${key} - visibility: ${(
                  visibilityRatio * 100
                ).toFixed(1)}%`
              );
              // Pause both local and global audio
              try {
                pauseAllAudio();
                pauseMedia(key);
              } catch (error) {
                console.warn(`⚠️ Error pausing music ${key} in handleScrollEnd:`, error);
              }
            }
          }
        });
      } catch (error) {
        console.warn("⚠️ Error in handleScrollEnd cleanup:", error);
      }
    } catch (error) {
      console.error("❌ Error in handleScrollEnd:", error);
    }
    // Manual video play remains available after scrolling ends
  }, [
    playingAudioId,
    pauseAllAudio,
    playingVideos,
    hoverBasedAutoplay,
    hoveredVideos,
    pauseAllMedia,
  ]);

  const handleContentLayout = useCallback(
    (event: any, key: string, type: "video" | "music", uri?: string) => {
      const { y, height } = event.nativeEvent.layout;
      contentLayoutsRef.current[key] = { y, height, type, uri };

      // No automatic video start on layout - manual play still works
      // Videos will only play when user clicks the play button
    },
    [isAutoPlayEnabled, currentlyVisibleVideo, playMedia]
  );

  // Discover weekly style cards data (using Jevah colors)
  const discoverCards = [
    {
      id: "1",
      title: "Discover Weekly",
      description: "The original slow instrumental best playlists.",
      color: UI_CONFIG.COLORS.PRIMARY, // "#256E63"
    },
    {
      id: "2",
      title: "Featured Playlist",
      description: "Top trending gospel songs this week.",
      color: UI_CONFIG.COLORS.SECONDARY, // "#FEA74E"
    },
  ];

  // Fetch local hymns JSON; fallback to Hymnary sample (MVP) - Only for HYMS/HYMNS tab
  useEffect(() => {
    const fetchHymns = async () => {
      try {
        setLoadingHymns(true);
        try {
          const mod = await import("../../../assets/hymns.json");
          const local = (mod as any).default as HymnItem[];
          if (Array.isArray(local) && local.length) {
            setHymns(local);
            return;
          }
        } catch {}

        // Fallback to external sample
        try {
          const res = await fetch(
            "https://hymnary.org/api/scripture?reference=Psalm+136"
          );
          const json = await res.json();
          const items = Object.values(json || {})
            .slice(0, 10)
            .map((h: any) => ({
              id: h.title || Math.random().toString(36).slice(2),
              title: h.title,
              author: h.author || h.paraphraser || h.translator || "Unknown",
              meter: h.meter,
              refs: String(h["scripture references"] || "").trim(),
            }));
          setHymns(items as HymnItem[]);
        } catch {}
      } catch (e) {
        console.warn("Hymnary fetch failed:", e);
      } finally {
        setLoadingHymns(false);
      }
    };
    
    // Only fetch hymns if in HYMS/HYMNS tab
    if (isHymnsTab) {
      // Reset search when switching into hymns tab
      setHymnSearchQuery("");
      fetchHymns();
    }
  }, [contentType, isHymnsTab]);

  // Handle play/pause for a user-uploaded song (current user only)
  const handlePlayPress = useCallback(
    async (item: MediaItem) => {
      const id = item._id || "";
      const audioUrl = item.fileUrl || "";
      if (!id || !audioUrl) return;
      // `playAudio` already toggles pause if this id is currently playing.
      await playAudio(audioUrl, id);
    },
    [playAudio]
  );

  // Format duration
  const formatDuration = useCallback((seconds: number) => {
    if (!seconds || isNaN(seconds)) return "0:00";
    const mins = Math.floor(seconds / 60);
    const secs = Math.floor(seconds % 60);
    return `${mins}:${secs.toString().padStart(2, "0")}`;
  }, []);

  // Format time in milliseconds
  const formatTime = useCallback((milliseconds: number) => {
    if (!milliseconds || isNaN(milliseconds)) return "0:00";
    const seconds = Math.floor(milliseconds / 1000);
    const mins = Math.floor(seconds / 60);
    const secs = seconds % 60;
    return `${mins}:${secs.toString().padStart(2, "0")}`;
  }, []);

  // Render Discover Weekly card
  const renderDiscoverCard = useCallback(
    (item: typeof discoverCards[0]) => (
      <TouchableOpacity
        key={item.id}
        activeOpacity={0.9}
        style={{
          width: SCREEN_WIDTH - 64,
          height: 180,
          marginRight: 16,
          borderRadius: 16,
          overflow: "hidden",
        }}
      >
        <LinearGradient
          colors={[item.color, `${item.color}DD`]}
          style={{ flex: 1, padding: 20, justifyContent: "space-between" }}
        >
          <View>
            <Text
              style={{
                fontSize: 24,
                fontWeight: "700",
                color: "#FFFFFF",
                fontFamily: "Rubik_700Bold",
                marginBottom: 8,
              }}
            >
              {item.title}
            </Text>
            <Text
              style={{
                fontSize: 14,
                color: "#FFFFFFDD",
                fontFamily: "Rubik_400Regular",
              }}
            >
              {item.description}
            </Text>
          </View>
          <View style={{ flexDirection: "row", alignItems: "center", gap: 12 }}>
            <TouchableOpacity
              style={{
                width: 48,
                height: 48,
                borderRadius: 24,
                backgroundColor: "#FFFFFF",
                justifyContent: "center",
                alignItems: "center",
              }}
            >
              <Ionicons name="play" size={24} color={item.color} />
            </TouchableOpacity>
            <TouchableOpacity>
              <Ionicons name="heart-outline" size={24} color="#FFFFFF" />
            </TouchableOpacity>
            <TouchableOpacity>
              <Ionicons name="download-outline" size={24} color="#FFFFFF" />
            </TouchableOpacity>
            <TouchableOpacity>
              <Ionicons name="ellipsis-horizontal" size={24} color="#FFFFFF" />
            </TouchableOpacity>
          </View>
        </LinearGradient>
      </TouchableOpacity>
    ),
    [SCREEN_WIDTH]
  );

  // Format duration
  const formatSongDuration = useCallback((seconds: number) => {
    if (!seconds || isNaN(seconds)) return "0:00";
    const mins = Math.floor(seconds / 60);
    const secs = Math.floor(seconds % 60);
    return `${mins}:${secs.toString().padStart(2, "0")}`;
  }, []);

  // Render song in list view
  const renderSongListItem = useCallback(
    (item: MediaItem) => {
      const id = item._id || (item as any).id || "";
      const key = id || getContentKey(item);
      const title = item.title || "Untitled";
      const artist =
        (item as any).speaker ||
        getUserDisplayNameFromContent(item) ||
        "Unknown Artist";
      const duration = (item as any).duration || 0;
      const thumbnailUrl: any =
        (item as any).thumbnailUrl || (item as any).imageUrl || "";
      const isPlaying = !!id && playingAudioId === id;
      const thumbnailSource =
        typeof thumbnailUrl === "string" && thumbnailUrl
          ? { uri: thumbnailUrl }
          : typeof thumbnailUrl === "object" && thumbnailUrl
          ? thumbnailUrl
          : undefined;

      return (
        <TouchableOpacity
          key={key}
          onPress={() => handlePlayPress(item)}
          activeOpacity={0.7}
          style={{
            flexDirection: "row",
            alignItems: "center",
            paddingHorizontal: UI_CONFIG.SPACING.MD,
            paddingVertical: 12,
            backgroundColor: "#FFFFFF",
          }}
        >
          <View
            style={{
              width: 56,
              height: 56,
              borderRadius: 28,
              overflow: "hidden",
              backgroundColor: "#E5E7EB",
              marginRight: 12,
            }}
          >
            {thumbnailSource ? (
              <Image
                source={thumbnailSource}
                style={{ width: "100%", height: "100%" }}
                resizeMode="cover"
              />
            ) : (
              <View
                style={{
                  flex: 1,
                  justifyContent: "center",
                  alignItems: "center",
                  backgroundColor: "#9CA3AF",
                }}
              >
                <Ionicons name="musical-notes" size={24} color="#FFFFFF" />
              </View>
            )}
          </View>
          <View style={{ flex: 1 }}>
            <Text
              style={{
                fontSize: 16,
                fontWeight: "600",
                color: "#1D2939",
                fontFamily: "Rubik_600SemiBold",
                marginBottom: 4,
              }}
              numberOfLines={1}
            >
              {title}
            </Text>
            <Text
              style={{
                fontSize: 14,
                color: "#98A2B3",
                fontFamily: "Rubik_400Regular",
              }}
              numberOfLines={1}
            >
              By {artist} • {formatSongDuration(duration)}
            </Text>
          </View>
          <TouchableOpacity
            onPress={(e) => {
              e.stopPropagation();
              handlePlayPress(item);
            }}
            activeOpacity={0.7}
            style={{
              width: 40,
              height: 40,
              borderRadius: 20,
              backgroundColor: isPlaying ? "#256E63" : "#F3F4F6",
              justifyContent: "center",
              alignItems: "center",
            }}
          >
            <Ionicons
              name={isPlaying ? "pause" : "play"}
              size={20}
              color={isPlaying ? "#FFFFFF" : "#256E63"}
            />
          </TouchableOpacity>
        </TouchableOpacity>
      );
    },
    [playingAudioId, handlePlayPress, formatSongDuration]
  );

  // Render song in grid view
  const renderSongGridItem = useCallback(
    (item: MediaItem) => {
      const id = item._id || (item as any).id || "";
      const key = id || getContentKey(item);
      const title = item.title || "Untitled";
      const artist =
        (item as any).speaker ||
        getUserDisplayNameFromContent(item) ||
        "Unknown Artist";
      const thumbnailUrl: any =
        (item as any).thumbnailUrl || (item as any).imageUrl || "";
      const isPlaying = !!id && playingAudioId === id;
      const thumbnailSource =
        typeof thumbnailUrl === "string" && thumbnailUrl
          ? { uri: thumbnailUrl }
          : typeof thumbnailUrl === "object" && thumbnailUrl
          ? thumbnailUrl
          : undefined;
      const cardWidth = (SCREEN_WIDTH - 48) / 2;

      return (
        <TouchableOpacity
          key={key}
          onPress={() => handlePlayPress(item)}
          activeOpacity={0.9}
          style={{
            width: cardWidth,
            marginBottom: 16,
            marginHorizontal: 4,
          }}
        >
          <View
            style={{
              width: "100%",
              height: cardWidth,
              borderRadius: 12,
              overflow: "hidden",
              backgroundColor: "#E5E7EB",
              marginBottom: 8,
            }}
          >
            {thumbnailSource ? (
              <Image
                source={thumbnailSource}
                style={{ width: "100%", height: "100%" }}
                resizeMode="cover"
              />
            ) : (
              <View
                style={{
                  flex: 1,
                  justifyContent: "center",
                  alignItems: "center",
                  backgroundColor: "#9CA3AF",
                }}
              >
                <Ionicons name="musical-notes" size={48} color="#FFFFFF" />
              </View>
            )}
            <View
              style={{
                position: "absolute",
                bottom: 8,
                right: 8,
                width: 36,
                height: 36,
                borderRadius: 18,
                backgroundColor: "#FFFFFF",
                justifyContent: "center",
                alignItems: "center",
              }}
            >
              <Ionicons
                name={isPlaying ? "pause" : "play"}
                size={20}
                color="#256E63"
              />
            </View>
          </View>
          <Text
            style={{
              fontSize: 14,
              fontWeight: "600",
              color: "#1D2939",
              fontFamily: "Rubik_600SemiBold",
              marginBottom: 4,
            }}
            numberOfLines={1}
          >
            {title}
          </Text>
          <Text
            style={{
              fontSize: 12,
              color: "#98A2B3",
              fontFamily: "Rubik_400Regular",
            }}
            numberOfLines={1}
          >
            {artist}
          </Text>
        </TouchableOpacity>
      );
    },
    [playingAudioId, handlePlayPress, SCREEN_WIDTH]
  );

  // Render song in small icons view
  const renderSongSmallItem = useCallback(
    (item: MediaItem) => {
      const id = item._id || (item as any).id || "";
      const key = id || getContentKey(item);
      const title = item.title || "Untitled";
      const thumbnailUrl: any =
        (item as any).thumbnailUrl || (item as any).imageUrl || "";
      const thumbnailSource =
        typeof thumbnailUrl === "string" && thumbnailUrl
          ? { uri: thumbnailUrl }
          : typeof thumbnailUrl === "object" && thumbnailUrl
          ? thumbnailUrl
          : undefined;
      const itemWidth = (SCREEN_WIDTH - 48) / 3;

      return (
        <TouchableOpacity
          key={key}
          onPress={() => handlePlayPress(item)}
          activeOpacity={0.9}
          style={{ width: itemWidth, marginBottom: 12, marginHorizontal: 4 }}
        >
          <View
            style={{
              width: "100%",
              height: itemWidth,
              borderRadius: 8,
              overflow: "hidden",
              backgroundColor: "#E5E7EB",
              marginBottom: 6,
            }}
          >
            {thumbnailSource ? (
              <Image
                source={thumbnailSource}
                style={{ width: "100%", height: "100%" }}
                resizeMode="cover"
              />
            ) : (
              <View
                style={{
                  flex: 1,
                  justifyContent: "center",
                  alignItems: "center",
                  backgroundColor: "#9CA3AF",
                }}
              >
                <Ionicons name="musical-notes" size={32} color="#FFFFFF" />
              </View>
            )}
          </View>
          <Text
            style={{
              fontSize: 12,
              fontWeight: "600",
              color: "#1D2939",
              fontFamily: "Rubik_600SemiBold",
            }}
            numberOfLines={2}
          >
            {title}
          </Text>
        </TouchableOpacity>
      );
    },
    [handlePlayPress, SCREEN_WIDTH]
  );

  // Render song in large icons view
  const renderSongLargeItem = useCallback(
    (item: MediaItem) => {
      const id = item._id || (item as any).id || "";
      const key = id || getContentKey(item);
      const title = item.title || "Untitled";
      const artist =
        (item as any).speaker ||
        getUserDisplayNameFromContent(item) ||
        "Unknown Artist";
      const duration = (item as any).duration || 0;
      const thumbnailUrl: any =
        (item as any).thumbnailUrl || (item as any).imageUrl || "";
      const isPlaying = !!id && playingAudioId === id;
      const thumbnailSource =
        typeof thumbnailUrl === "string" && thumbnailUrl
          ? { uri: thumbnailUrl }
          : typeof thumbnailUrl === "object" && thumbnailUrl
          ? thumbnailUrl
          : undefined;
      const cardWidth = SCREEN_WIDTH - 32;

      return (
        <TouchableOpacity
          key={key}
          onPress={() => handlePlayPress(item)}
          activeOpacity={0.9}
          style={{ width: cardWidth, marginBottom: 20, marginHorizontal: 16 }}
        >
          <View
            style={{
              width: "100%",
              height: cardWidth,
              borderRadius: 16,
              overflow: "hidden",
              backgroundColor: "#E5E7EB",
              marginBottom: 12,
            }}
          >
            {thumbnailSource ? (
              <Image
                source={thumbnailSource}
                style={{ width: "100%", height: "100%" }}
                resizeMode="cover"
              />
            ) : (
              <View
                style={{
                  flex: 1,
                  justifyContent: "center",
                  alignItems: "center",
                  backgroundColor: "#9CA3AF",
                }}
              >
                <Ionicons name="musical-notes" size={64} color="#FFFFFF" />
              </View>
            )}
            <View
              style={{
                position: "absolute",
                bottom: 16,
                right: 16,
                width: 56,
                height: 56,
                borderRadius: 28,
                backgroundColor: "#FFFFFF",
                justifyContent: "center",
                alignItems: "center",
              }}
            >
              <Ionicons
                name={isPlaying ? "pause" : "play"}
                size={28}
                color="#256E63"
              />
            </View>
          </View>
          <View style={{ paddingHorizontal: 4 }}>
            <Text
              style={{
                fontSize: 18,
                fontWeight: "600",
                color: "#1D2939",
                fontFamily: "Rubik_600SemiBold",
                marginBottom: 4,
              }}
              numberOfLines={1}
            >
              {title}
            </Text>
            <Text
              style={{
                fontSize: 14,
                color: "#98A2B3",
                fontFamily: "Rubik_400Regular",
              }}
              numberOfLines={1}
            >
              By {artist} • {formatSongDuration(duration)}
            </Text>
          </View>
        </TouchableOpacity>
      );
    },
    [playingAudioId, handlePlayPress, SCREEN_WIDTH, formatSongDuration]
  );

  // Render song based on display mode
  const renderSongItem = useCallback(
    (item: any) => {
      switch (displayMode) {
        case "list":
          return renderSongListItem(item);
        case "grid":
          return renderSongGridItem(item);
        case "small":
          return renderSongSmallItem(item);
        case "large":
          return renderSongLargeItem(item);
        default:
          return renderSongListItem(item);
      }
    },
    [displayMode, renderSongListItem, renderSongGridItem, renderSongSmallItem, renderSongLargeItem]
  );

  // Upcoming feature placeholder for Recommended Live
  const renderRecommendedLiveCards = useCallback(() => {
    return (
      <View
        style={{
          paddingHorizontal: UI_CONFIG.SPACING.MD,
          paddingVertical: UI_CONFIG.SPACING.XL,
          backgroundColor: UI_CONFIG.COLORS.SURFACE || "#F9FAFB",
          borderRadius: 12,
          marginHorizontal: UI_CONFIG.SPACING.MD,
          alignItems: "center",
          justifyContent: "center",
          borderWidth: 1,
          borderColor: UI_CONFIG.COLORS.BORDER || "#E5E7EB",
          borderStyle: "dashed",
        }}
      >
        <View
          style={{
            width: 64,
            height: 64,
            borderRadius: 32,
            backgroundColor: UI_CONFIG.COLORS.PRIMARY || "#FEA74E",
            alignItems: "center",
            justifyContent: "center",
            marginBottom: UI_CONFIG.SPACING.MD,
          }}
        >
          <Ionicons name="radio" size={32} color="#FFFFFF" />
        </View>
        <Text
          style={{
            fontSize: UI_CONFIG.TYPOGRAPHY.FONT_SIZES.LG,
            fontWeight: "600",
            color: UI_CONFIG.COLORS.TEXT_PRIMARY,
            marginBottom: UI_CONFIG.SPACING.SM,
            textAlign: "center",
          }}
        >
          Live Streaming Coming Soon
        </Text>
        <Text
          style={{
            fontSize: UI_CONFIG.TYPOGRAPHY.FONT_SIZES.SM,
            color: UI_CONFIG.COLORS.TEXT_SECONDARY,
            textAlign: "center",
            lineHeight: 20,
            paddingHorizontal: UI_CONFIG.SPACING.MD,
          }}
        >
          We're working on bringing you live streaming content. Stay tuned for updates!
        </Text>
      </View>
    );
  }, []);

  // Handle media deletion
  const handleDeleteMedia = useCallback((item: MediaItem) => {
    if (item._id) {
      setDeletedMediaIds(prev => new Set([...prev, item._id!]));
      setSuccessMessage("Media deleted successfully");
      setShowSuccessCard(true);
    }
  }, []);

  // Render content by type
  const renderContentByType = useCallback(
    (item: MediaItem, index: number) => {
      const key = getContentKey(item);
      const contentId = item._id || key;
      const modalKey = key; // Use the same key for modalKey to ensure consistency

      switch (item.contentType) {
        case "video":
        case "videos":
        case "sermon":
          const backendUserFavorites = { [key]: getUserLikeState(contentId) };
          const backendGlobalFavoriteCounts = {
            [key]: getLikeCount(contentId),
          };

          return (
            <VideoCard
              key={key}
              video={item}
              index={index}
              modalKey={modalKey}
              contentStats={contentStats}
              userFavorites={backendUserFavorites}
              globalFavoriteCounts={backendGlobalFavoriteCounts}
              playingVideos={playingVideos}
              mutedVideos={mutedVideos}
              progresses={progresses}
              videoVolume={videoVolume}
              currentlyVisibleVideo={currentlyVisibleVideo}
              onVideoTap={handleVideoTap}
              onTogglePlay={togglePlay}
              onToggleMute={toggleVideoMute}
              onFavorite={handleFavorite}
              onComment={handleComment}
              onSave={handleSave}
              onDownload={handleDownloadPress}
              onShare={handleShare}
              onDelete={handleDeleteMedia}
              onModalToggle={toggleModal}
              modalVisible={modalVisible}
              comments={comments}
              checkIfDownloaded={checkIfDownloaded}
              getContentKey={getContentKey}
              getTimeAgo={getTimeAgo}
              getUserDisplayNameFromContent={getUserDisplayNameFromContent}
              getUserAvatarFromContent={getUserAvatarFromContent}
              onLayout={handleContentLayout}
              isAutoPlayEnabled={isAutoPlayEnabled}
            />
          );

        case "audio":
        case "music":
          return (
            <MusicCard
              key={key}
              audio={item}
              index={index}
              onLike={() => handleFavorite(key, item)}
              onComment={() => handleComment(key, item)}
              onSave={() => handleSave(key, item)}
              onShare={() => handleShare(key, item)}
              onDownload={() => handleDownloadPress(item)}
              onDelete={handleDeleteMedia}
              onPlay={playAudio}
              isPlaying={playingAudioId === `music-${item._id || index}`}
              progress={audioProgressMap[`music-${item._id || index}`] || 0}
              onLayout={handleContentLayout}
              onPause={pauseAllAudio}
            />
          );

        case "image":
        case "ebook":
        case "books":
          return (
            <EbookCard
              key={key}
              ebook={item}
              index={index}
              onLike={() => handleFavorite(key, item)}
              onComment={() => handleComment(key, item)}
              onSave={() => handleSave(key, item)}
              onShare={() => handleShare(key, item)}
              onDownload={() => handleDownloadPress(item)}
              onDelete={handleDeleteMedia}
              checkIfDownloaded={checkIfDownloaded}
            />
          );

        default:
          // Treat any other content type as an Ebook for display purposes
          return (
            <EbookCard
              key={key}
              ebook={item}
              index={index}
              onLike={() => handleFavorite(key, item)}
              onComment={() => handleComment(key, item)}
              onSave={() => handleSave(key, item)}
              onShare={() => handleShare(key, item)}
              onDownload={() => handleDownloadPress(item)}
              onDelete={handleDeleteMedia}
              checkIfDownloaded={checkIfDownloaded}
            />
          );
      }
    },
    [
      getContentKey,
      getUserLikeState,
      getLikeCount,
      contentStats,
      playingVideos,
      videoVolume,
      currentlyVisibleVideo,
      handleVideoTap,
      handleFavorite,
      handleComment,
      handleSave,
      handleShare,
      handleDownloadPress,
      handleDeleteMedia,
      modalVisible,
      comments,
      checkIfDownloaded,
      getTimeAgo,
      getUserDisplayNameFromContent,
      getUserAvatarFromContent,
      playAudio,
      playingAudioId,
      audioProgressMap,
    ]
  );

  // Cleanup on unmount
  useEffect(() => {
    return () => {
      isMountedRef.current = false;
      try {
        pauseAllMedia();
      } catch {}
    };
  }, []);

  // Pause all media when component loses focus
  useFocusEffect(
    useCallback(() => {
      return () => {
        try {
          pauseAllMedia();
        } catch {}
        setCurrentlyVisibleVideo(null);
        pauseAllAudio();
      };
    }, [pauseAllAudio])
  );

  // Loading state
  if (loading && !hasContent) {
    return (
      <ScrollView 
        style={{ flex: 1 }} 
        showsVerticalScrollIndicator={false}
        scrollEnabled={true}
        nestedScrollEnabled={true}
      >
        <View style={{ marginTop: UI_CONFIG.SPACING.LG }}>
          <View
            style={{
              paddingHorizontal: UI_CONFIG.SPACING.MD,
              marginBottom: UI_CONFIG.SPACING.MD,
            }}
          >
            <Skeleton height={22} width={160} borderRadius={6} />
          </View>
          <View style={{ marginHorizontal: UI_CONFIG.SPACING.MD }}>
            <Skeleton variant="card" />
          </View>
        </View>

        <View style={{ marginTop: UI_CONFIG.SPACING.LG }}>
          <View
            style={{
              paddingHorizontal: UI_CONFIG.SPACING.MD,
              marginBottom: UI_CONFIG.SPACING.MD,
            }}
          >
            <Skeleton height={22} width={120} borderRadius={6} />
          </View>
          <ScrollView
            horizontal
            showsHorizontalScrollIndicator={false}
            contentContainerStyle={{ paddingHorizontal: 12, paddingBottom: 8 }}
          >
            {Array.from({ length: 6 }).map((_, i) => (
              <View key={`h-skel-${i}`} style={{ width: 154, marginRight: 16 }}>
                <Skeleton variant="thumbnail" />
              </View>
            ))}
          </ScrollView>
        </View>

        <View
          style={{
            marginTop: UI_CONFIG.SPACING.LG,
            paddingHorizontal: UI_CONFIG.SPACING.MD,
          }}
        >
          {Array.from({ length: 6 }).map((_, i) => (
            <View
              key={`card-skel-${i}`}
              style={{ marginBottom: UI_CONFIG.SPACING.LG }}
            >
              <Skeleton variant="card" />
            </View>
          ))}
        </View>
      </ScrollView>
    );
  }

  // Error state
  if (error && !hasContent) {
    return (
      <View
        style={{
          flex: 1,
          justifyContent: "center",
          alignItems: "center",
          padding: UI_CONFIG.SPACING.LG,
        }}
      >
        <Text
          style={{
            color: UI_CONFIG.COLORS.ERROR,
            textAlign: "center",
            fontSize: UI_CONFIG.TYPOGRAPHY.FONT_SIZES.MD,
          }}
        >
          {error}
        </Text>
      </View>
    );
  }

  // For LIVE content type, only show the Recommended Live component
  if (contentType === "live" || contentType === "LIVE") {
    return (
      <View style={{ flex: 1, backgroundColor: "#FCFCFD" }}>
        {showSuccessCard && (
          <SuccessCard
            message={successMessage}
            onClose={() => setShowSuccessCard(false)}
            duration={3000}
          />
        )}
        <ScrollView
          style={{ flex: 1 }}
          contentContainerStyle={{
            flexGrow: 1,
            justifyContent: "center",
            alignItems: "center",
            paddingVertical: 40,
            paddingHorizontal: 0,
          }}
          showsVerticalScrollIndicator={false}
        >
          {renderRecommendedLiveCards()}
        </ScrollView>
      </View>
    );
  }

  // HYMS/HYMNS category: show hymns only (and do not depend on media list)
  if (isHymnsTab) {
    return (
      <ContentErrorBoundary>
        <View style={{ flex: 1, backgroundColor: "#FCFCFD" }}>
          {showSuccessCard && (
            <SuccessCard
              message={successMessage}
              onClose={() => setShowSuccessCard(false)}
              duration={3000}
            />
          )}
          <FlatList
            data={filteredHymns}
            keyExtractor={(item) => item.id}
            numColumns={2}
            keyboardShouldPersistTaps="handled"
            showsVerticalScrollIndicator={false}
            contentContainerStyle={{
              paddingTop: UI_CONFIG.SPACING.LG,
              paddingBottom: 24,
              paddingHorizontal: UI_CONFIG.SPACING.MD,
            }}
            columnWrapperStyle={{
              gap: 12,
              marginBottom: 12,
            }}
            ListHeaderComponent={
              <View style={{ marginBottom: 12 }}>
                <Text
                  style={{
                    fontSize: UI_CONFIG.TYPOGRAPHY.FONT_SIZES.LG,
                    fontWeight: "600",
                    color: UI_CONFIG.COLORS.TEXT_PRIMARY,
                    marginBottom: UI_CONFIG.SPACING.MD,
                  }}
                >
                  Hymns
                </Text>

                {/* Search */}
                <View
                  style={{
                    flexDirection: "row",
                    alignItems: "center",
                    backgroundColor: "#F3F4F6",
                    borderRadius: 12,
                    paddingHorizontal: 12,
                    paddingVertical: 10,
                    gap: 8,
                    borderWidth: 1,
                    borderColor: "#EAECF0",
                  }}
                >
                  <Ionicons name="search" size={18} color="#98A2B3" />
                  <TextInput
                    style={{
                      flex: 1,
                      fontSize: 16,
                      fontFamily: "Rubik_400Regular",
                      color: "#1D2939",
                    }}
                    placeholder="Search hymns..."
                    placeholderTextColor="#98A2B3"
                    value={hymnSearchQuery}
                    onChangeText={setHymnSearchQuery}
                    autoCorrect={false}
                    autoCapitalize="none"
                    returnKeyType="search"
                  />
                  {!!hymnSearchQuery && (
                    <TouchableOpacity
                      onPress={() => setHymnSearchQuery("")}
                      style={{ padding: 4 }}
                      hitSlop={{ top: 8, bottom: 8, left: 8, right: 8 }}
                    >
                      <Ionicons name="close-circle" size={18} color="#98A2B3" />
                    </TouchableOpacity>
                  )}
                </View>

                {/* Result count */}
                {hymnSearchQuery.trim().length > 0 && (
                  <Text
                    style={{
                      marginTop: 8,
                      color: "#475467",
                      fontSize: 12,
                      fontFamily: "Rubik_400Regular",
                    }}
                  >
                    {filteredHymns.length} result
                    {filteredHymns.length === 1 ? "" : "s"}
                  </Text>
                )}
              </View>
            }
            ListEmptyComponent={
              loadingHymns ? (
                <View style={{ paddingVertical: 24 }}>
                  <ActivityIndicator color={UI_CONFIG.COLORS.PRIMARY} />
                </View>
              ) : (
                <View style={{ paddingVertical: 24 }}>
                  <Text
                    style={{
                      textAlign: "center",
                      color: UI_CONFIG.COLORS.TEXT_SECONDARY,
                      fontSize: UI_CONFIG.TYPOGRAPHY.FONT_SIZES.MD,
                      fontFamily: "Rubik_400Regular",
                    }}
                  >
                    No hymns found.
                  </Text>
                </View>
              )
            }
            renderItem={({ item }) => (
              <View style={{ flex: 1 }}>
                <HymnMiniCard
                  variant="grid"
                  item={item}
                  onPress={(h) =>
                    router.push({
                      pathname: "/reader/HymnDetail",
                      params: { id: h.id },
                    })
                  }
                />
              </View>
            )}
          />
        </View>
      </ContentErrorBoundary>
    );
  }

  // Empty state
  if (filteredMediaList.length === 0) {
    return (
      <View
        style={{
          flex: 1,
          justifyContent: "center",
          alignItems: "center",
          padding: UI_CONFIG.SPACING.LG,
        }}
      >
        <Text
          style={{
            color: UI_CONFIG.COLORS.TEXT_SECONDARY,
            textAlign: "center",
            fontSize: UI_CONFIG.TYPOGRAPHY.FONT_SIZES.MD,
          }}
        >
          {contentType === "ALL"
            ? "No content available yet."
            : `No ${contentType.toLowerCase()} content available yet.`}
        </Text>
      </View>
    );
  }

  return (
    <ContentErrorBoundary>
      <View style={{ flex: 1 }} collapsable={false}>
        {showSuccessCard && (
          <SuccessCard
            message={successMessage}
            onClose={() => setShowSuccessCard(false)}
            duration={3000}
          />
        )}
        <ScrollView
          ref={scrollViewRef}
          style={{ flex: 1 }}
          scrollEventThrottle={16}
          removeClippedSubviews={true}
          scrollEnabled={true}
          nestedScrollEnabled={true}
          refreshControl={
            <RefreshControl
              refreshing={refreshing}
              onRefresh={handleRefresh}
              colors={[UI_CONFIG.COLORS.PRIMARY]}
              tintColor={UI_CONFIG.COLORS.PRIMARY}
            />
          }
          showsVerticalScrollIndicator={true}
          onScroll={handleScroll}
          onScrollEndDrag={handleScrollEnd}
          onMomentumScrollEnd={handleScrollEnd}
        >
          {/* Most Recent Section - Hide in MUSIC tab */}
          {mostRecentItem && 
           !((String(contentType) === "MUSIC" || String(contentType) === "music") && contentType !== "ALL") && (
            <View style={{ marginTop: UI_CONFIG.SPACING.LG }}>
              <Text
                style={{
                  fontSize: UI_CONFIG.TYPOGRAPHY.FONT_SIZES.LG,
                  fontWeight: "600",
                  color: UI_CONFIG.COLORS.TEXT_PRIMARY,
                  paddingHorizontal: UI_CONFIG.SPACING.MD,
                  marginBottom: UI_CONFIG.SPACING.MD,
                }}
              >
                Most Recent
              </Text>
              {renderContentByType(mostRecentItem, 0)}
            </View>
          )}

          {/* Hymns moved to its own category (HYMS/HYMNS). Intentionally not shown in ALL. */}

          {/* Music Section - Only show in MUSIC tab (new style with list view) */}
          {(String(contentType) === "MUSIC" || String(contentType) === "music") && String(contentType) !== "videos" && contentType !== "ALL" && (
            <View style={{ marginTop: UI_CONFIG.SPACING.LG }}>
              {/* Header with Search and Display Mode Toggle */}
              <View
                style={{
                  flexDirection: "row",
                  alignItems: "center",
                  justifyContent: "space-between",
                  paddingHorizontal: UI_CONFIG.SPACING.MD,
                  paddingVertical: 12,
                }}
              >
                {showSearchInput ? (
                  <View
                    style={{
                      flex: 1,
                      flexDirection: "row",
                      alignItems: "center",
                      backgroundColor: "#F3F4F6",
                      borderRadius: 12,
                      paddingHorizontal: 12,
                      paddingVertical: 8,
                    }}
                  >
                    <Ionicons name="search" size={20} color="#98A2B3" />
                    <TextInput
                      style={{
                        flex: 1,
                        marginLeft: 8,
                        fontSize: 16,
                        fontFamily: "Rubik_400Regular",
                        color: "#1D2939",
                      }}
                      placeholder="Search songs..."
                      placeholderTextColor="#98A2B3"
                      value={searchQuery}
                      onChangeText={setSearchQuery}
                      autoFocus
                    />
                    {searchQuery.length > 0 && (
                      <TouchableOpacity
                        onPress={() => setSearchQuery("")}
                        style={{ marginRight: 8 }}
                      >
                        <Ionicons name="close-circle" size={20} color="#98A2B3" />
                      </TouchableOpacity>
                    )}
                    <TouchableOpacity
                      onPress={() => {
                        setShowSearchInput(false);
                        setSearchQuery("");
                      }}
                      style={{ marginLeft: 4 }}
                    >
                      <Ionicons name="close" size={20} color="#98A2B3" />
                    </TouchableOpacity>
                  </View>
                ) : (
                  <>
<<<<<<< HEAD
                    <TouchableOpacity
                      onPress={() => setShowSearchInput(true)}
                      style={{
                        width: 40,
                        height: 40,
                        borderRadius: 20,
                        backgroundColor: "#F3F4F6",
                        justifyContent: "center",
                        alignItems: "center",
                      }}
                    >
                      <Ionicons name="search" size={20} color="#256E63" />
                    </TouchableOpacity>
=======
                    {/* Left container: Search and Filter icons */}
                    <View
                      style={{
                        flexDirection: "row",
                        alignItems: "center",
                        gap: 12,
                      }}
                    >
                      <TouchableOpacity
                        onPress={() => setShowSearchInput(true)}
                        style={{
                          width: 40,
                          height: 40,
                          borderRadius: 20,
                          backgroundColor: "#F3F4F6",
                          justifyContent: "center",
                          alignItems: "center",
                        }}
                      >
                        <Ionicons name="search" size={20} color="#256E63" />
                      </TouchableOpacity>
                      <TouchableOpacity
                        onPress={() => setShowFilterModal(true)}
                        style={{
                          width: 40,
                          height: 40,
                          borderRadius: 20,
                          backgroundColor: "#F3F4F6",
                          justifyContent: "center",
                          alignItems: "center",
                        }}
                      >
                        <Ionicons name="filter" size={20} color="#256E63" />
                      </TouchableOpacity>
                    </View>

                    {/* Right container: Display Mode icons */}
>>>>>>> 65e7a61e
                    <View
                      style={{
                        flexDirection: "row",
                        backgroundColor: "#F3F4F6",
                        borderRadius: 12,
                        padding: 4,
                        gap: 4,
                      }}
                    >
                      {(["list", "grid", "small", "large"] as const).map((mode) => (
                        <TouchableOpacity
                          key={mode}
                          onPress={() => setDisplayMode(mode)}
                          style={{
                            width: 32,
                            height: 32,
                            borderRadius: 8,
                            backgroundColor:
                              displayMode === mode ? "#256E63" : "transparent",
                            justifyContent: "center",
                            alignItems: "center",
                          }}
                        >
                          <Ionicons
                            name={
                              mode === "list"
                                ? "list"
                                : mode === "grid"
                                ? "grid"
                                : mode === "small"
                                ? "apps"
                                : "square"
                            }
                            size={18}
                            color={displayMode === mode ? "#FFFFFF" : "#98A2B3"}
                          />
                        </TouchableOpacity>
                      ))}
                    </View>
                  </>
                )}
              </View>

              {/* Discover Weekly Cards */}
              <ScrollView
                horizontal
                showsHorizontalScrollIndicator={false}
                contentContainerStyle={{
                  paddingHorizontal: UI_CONFIG.SPACING.MD,
                  paddingVertical: 8,
                }}
              >
                {discoverCards.map(renderDiscoverCard)}
              </ScrollView>

              {/* Songs List (your uploads only) */}
              {userUploadedSongs.length === 0 ? (
                <View
                  style={{
                    paddingVertical: 40,
                    justifyContent: "center",
                    alignItems: "center",
                    paddingHorizontal: 32,
                  }}
                >
                  <Ionicons name="musical-notes-outline" size={48} color="#98A2B3" />
                  <Text
                    style={{
                      marginTop: 12,
                      fontSize: 16,
                      color: "#98A2B3",
                      fontFamily: "Rubik_400Regular",
                      textAlign: "center",
                    }}
                  >
                    {(user?._id || (user as any)?.id)
                      ? "No uploaded songs found"
                      : "Sign in to see your uploaded songs"}
                  </Text>
                </View>
              ) : displayMode === "list" || displayMode === "large" ? (
                <View>
                  {userUploadedSongs.map((song) => renderSongItem(song))}
                </View>
              ) : (
                <View
                  style={{
                    flexDirection: "row",
                    flexWrap: "wrap",
                    paddingHorizontal: UI_CONFIG.SPACING.MD,
                  }}
                >
                  {userUploadedSongs.map((song) => renderSongItem(song))}
                </View>
              )}
            </View>
          )}

          {/* All Content Section (split into first four, then Recommended Live, then rest) */}
          {/* In MUSIC tab, hide this section since audio content is shown in the music section above */}
          {((String(contentType) === "MUSIC" || String(contentType) === "music") && contentType !== "ALL") ? null : (
          <View style={{ marginTop: UI_CONFIG.SPACING.XL }}>
            <Text
              style={{
                fontSize: UI_CONFIG.TYPOGRAPHY.FONT_SIZES.LG,
                fontWeight: "600",
                color: UI_CONFIG.COLORS.TEXT_PRIMARY,
                paddingHorizontal: UI_CONFIG.SPACING.MD,
                marginBottom: UI_CONFIG.SPACING.LG,
              }}
            >
              {contentType === "ALL" ? "All Content" : `${contentType} Content`}{" "}
              ({filteredMediaList.length} items)
            </Text>

            {/* First four big cards (excluding Most Recent if duplicated) */}
            {(() => {
              const { firstFour, nextFour, rest } = filteredContentLists;
              return (
                <>
                  {firstFour.map((item, index) =>
                    renderContentByType(item, index)
                  )}

                  {/* Insert Recommended Live for you here with red LIVE badge - Show in LIVE tab, hide in E-BOOKS */}
                  {contentType !== "e-books" && contentType?.toUpperCase() !== "E-BOOKS" && (
                    <View style={{ marginTop: UI_CONFIG.SPACING.XL }}>
                      <Text
                        style={{
                          fontSize: UI_CONFIG.TYPOGRAPHY.FONT_SIZES.LG,
                          fontWeight: "600",
                          color: UI_CONFIG.COLORS.TEXT_PRIMARY,
                          paddingHorizontal: UI_CONFIG.SPACING.MD,
                          marginBottom: UI_CONFIG.SPACING.LG,
                        }}
                      >
                        Recommended Live for you
                      </Text>
                      {renderRecommendedLiveCards()}
                    </View>
                  )}

                  {/* Gap before next four cards */}
                  <View style={{ marginTop: UI_CONFIG.SPACING.XXL }} />

                  {/* Next four cards */}
                  {nextFour.map((item, index) =>
                    renderContentByType(item, index + firstFour.length)
                  )}

                  {/* Trending Contents temporarily removed */}

                  {/* Gap before remaining content */}
                  <View style={{ marginTop: UI_CONFIG.SPACING.XXL }} />

                  {/* Render the rest of All Content */}
                  {rest.map((item, index) =>
                    renderContentByType(
                      item,
                      index + firstFour.length + nextFour.length
                    )
                  )}
                </>
              );
            })()}
          </View>
          )}

          {/* Loading indicator for refresh */}
          {loading && hasContent && (
            <View
              style={{ padding: UI_CONFIG.SPACING.LG, alignItems: "center" }}
            >
              <ActivityIndicator
                size="small"
                color={UI_CONFIG.COLORS.PRIMARY}
              />
              <Text
                style={{
                  marginTop: UI_CONFIG.SPACING.SM,
                  color: UI_CONFIG.COLORS.TEXT_SECONDARY,
                }}
              >
                Loading content...
              </Text>
            </View>
          )}
        </ScrollView>
      </View>
    </ContentErrorBoundary>
  );
};
<|MERGE_RESOLUTION|>--- conflicted
+++ resolved
@@ -2939,21 +2939,6 @@
                   </View>
                 ) : (
                   <>
-<<<<<<< HEAD
-                    <TouchableOpacity
-                      onPress={() => setShowSearchInput(true)}
-                      style={{
-                        width: 40,
-                        height: 40,
-                        borderRadius: 20,
-                        backgroundColor: "#F3F4F6",
-                        justifyContent: "center",
-                        alignItems: "center",
-                      }}
-                    >
-                      <Ionicons name="search" size={20} color="#256E63" />
-                    </TouchableOpacity>
-=======
                     {/* Left container: Search and Filter icons */}
                     <View
                       style={{
@@ -2991,7 +2976,6 @@
                     </View>
 
                     {/* Right container: Display Mode icons */}
->>>>>>> 65e7a61e
                     <View
                       style={{
                         flexDirection: "row",
