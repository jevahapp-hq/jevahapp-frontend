--- conflicted
+++ resolved
@@ -242,15 +242,10 @@
 
               <View className="absolute top-12 right-4 bg-white shadow-lg rounded-lg p-3 z-20 w-40">
                 <TouchableOpacity className="py-2 flex-row items-center">
-<<<<<<< HEAD
-                  <MaterialIcons name="visibility" size={20} color="#374151" />
-                  <Text className="text-gray-700 font-rubik ml-3">View Details</Text>
-=======
                   <Ionicons name="eye-outline" size={20} color="#374151" />
                   <Text className="text-gray-700 font-rubik ml-3">
                     View Details
                   </Text>
->>>>>>> e31d7e15
                 </TouchableOpacity>
 
                 <TouchableOpacity
