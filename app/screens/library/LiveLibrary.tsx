--- conflicted
+++ resolved
@@ -155,43 +155,6 @@
               className="absolute inset-0 bg-black/10 z-40"
               activeOpacity={1}
               onPress={() => setMenuOpenId(null)}
-<<<<<<< HEAD
-            >
-              <Text className="text-[#1D2939] font-rubik ml-2">View Details</Text>
-              <MaterialIcons name="visibility" size={20} color="#1D2939" />
-            </TouchableOpacity>
-            <TouchableOpacity className="py-2 border-b border-gray-200 flex-row items-center justify-between"
-              onPress={() => handleShare(item)}
-            >
-              <Text className="text-[#1D2939] font-rubik ml-2">Share</Text>
-              <Feather name="send" size={20} color="#1D2939" />
-            </TouchableOpacity>
-            <TouchableOpacity className="flex-row items-center justify-between mt-2"
-              onPress={() => handleRemoveFromLibrary(item)}
-            >
-              <Text className="text-[#1D2939] font-rubik ml-2">Remove from Library</Text>
-              <MaterialIcons name="bookmark" size={20} color="#1D2939" />
-            </TouchableOpacity>
-            <TouchableOpacity 
-              className="py-2 flex-row items-center justify-between border-t border-gray-200 mt-2"
-              onPress={async () => {
-                const downloadableItem = convertToDownloadableItem(item, 'live');
-                const result = await handleDownload(downloadableItem);
-                if (result.success) {
-                  setMenuOpenId(null);
-                }
-              }}
-            >
-              <Text className="text-[#1D2939] font-rubik ml-2">
-                {checkIfDownloaded(item.id) ? "Downloaded" : "Download"}
-              </Text>
-              <Ionicons 
-                name={checkIfDownloaded(item.id) ? "checkmark-circle" : "download-outline"} 
-                size={20} 
-                color={checkIfDownloaded(item.id) ? "#256E63" : "#090E24"} 
-              />
-            </TouchableOpacity>
-=======
             />
             <View className="absolute bottom-10 right-2 bg-white shadow-md rounded-lg p-3 z-50 w-[180px]">
               <TouchableOpacity
@@ -253,7 +216,6 @@
             <Text className="text-white text-xs font-rubik">
               {item.speaker}
             </Text>
->>>>>>> e31d7e15
           </View>
         )}
       </View>
