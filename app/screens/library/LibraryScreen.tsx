import { Ionicons } from "@expo/vector-icons";
import { useRouter } from "expo-router";
import { useCallback, useEffect, useRef, useState } from "react";
import { Dimensions, ScrollView, Text, TextInput, TouchableOpacity, View } from "react-native";
import {
<<<<<<< HEAD
    ScrollView,
    Text,
    TextInput,
    TouchableOpacity,
    View,
} from "react-native";
=======
    getResponsiveBorderRadius,
    getResponsiveShadow,
    getResponsiveSpacing,
    getResponsiveTextStyle,
} from "../../../utils/responsive";
import CopyrightFreeSongs from "../../components/CopyrightFreeSongs";
>>>>>>> 32a2e288
import BottomNavOverlay from "../../components/layout/BottomNavOverlay";
import { useFastPerformance } from "../../utils/fastPerformance";
import { navigateMainTab } from "../../utils/navigation";
import AllLibrary from "./AllLibrary";
import PlaylistsLibrary from "./PlaylistsLibrary";

const categories = ["ALL", "SERMON", "MUSIC", "E-BOOKS", "VIDEO", "PLAYLISTS"];

export default function LibraryScreen() {
  const [selectedCategory, setSelectedCategory] = useState("ALL");
  const [query, setQuery] = useState("");
  const [activeTab, setActiveTab] = useState<string>("Library");
  const router = useRouter();
  const { fastPress } = useFastPerformance();
  const scrollViewRef = useRef<ScrollView>(null);
  const buttonLayouts = useRef<{ [key: string]: { x: number; width: number } }>({});

  // Scroll to selected category button when category changes
  useEffect(() => {
    if (selectedCategory && scrollViewRef.current) {
      // Small delay to ensure layout is complete
      setTimeout(() => {
        const selectedIndex = categories.indexOf(selectedCategory);
        if (selectedIndex !== -1 && scrollViewRef.current) {
          const scrollView = scrollViewRef.current;
          const screenWidth = Dimensions.get('window').width;
          const parentPadding = getResponsiveSpacing(16, 20, 24, 32);
          const scrollViewWidth = screenWidth - parentPadding * 2;
          
          // Try to use stored position if available
          if (buttonLayouts.current[selectedCategory]) {
            const buttonLayout = buttonLayouts.current[selectedCategory];
            // Calculate scroll position to center the button in the viewport
            const buttonCenter = buttonLayout.x + (buttonLayout.width / 2);
            const viewportCenter = scrollViewWidth / 2;
            const scrollPosition = buttonCenter - viewportCenter;
            
            scrollView.scrollTo({
              x: Math.max(0, scrollPosition),
              animated: true,
            });
          } else {
            // Fallback: scroll based on approximate position
            const buttonWidth = 100; // Approximate button width including padding
            const buttonMargin = getResponsiveSpacing(4, 6, 8, 10) * 2; // Left + right margin
            
            // Calculate approximate button position
            let accumulatedWidth = 0;
            for (let i = 0; i < selectedIndex; i++) {
              accumulatedWidth += buttonWidth + buttonMargin;
            }
            
            // Center the button
            const scrollPosition = accumulatedWidth - (scrollViewWidth / 2) + (buttonWidth / 2) - parentPadding;
            
            scrollView.scrollTo({
              x: Math.max(0, scrollPosition),
              animated: true,
            });
          }
        }
      }, 200);
    }
  }, [selectedCategory]);

  const handleCategoryPress = useCallback(
    (category: string) => {
      // Immediate visual feedback
      setSelectedCategory(category);
    },
    []
  );

  const renderContent = () => {
    switch (selectedCategory) {
      case "ALL":
        return <AllLibrary contentType="ALL" />;
      case "SERMON":
        return <AllLibrary contentType="SERMON" />;
      case "MUSIC":
        return (
          <View className="flex-1">
            {/* Copyright-Free Songs Section */}
            <View className="mb-4">
              <CopyrightFreeSongs />
            </View>

            {/* Regular Music Library */}
            <View className="flex-1">
              <AllLibrary contentType="MUSIC" />
            </View>
          </View>
        );
      case "E-BOOKS":
        return <AllLibrary contentType="E-BOOKS" />;
      case "VIDEO":
        return <AllLibrary contentType="VIDEO" />;
      case "PLAYLISTS":
        return <PlaylistsLibrary />;
      default:
        return null;
    }
  };

  return (
    <View className="flex-col bg-white flex-1">
      <Text className="mt-12 text-[24px] font-rubik-semibold ml-7 text-[#344054]">
        My Library
      </Text>
      <View className="flex-row items-center  mx-auto px-2 bg-[#E5E5EA] w-[360px] rounded-xl  h-[42px] mt-3">
        <View className="ml-2 ">
          <Ionicons name="search" size={20} color="#666" />
        </View>
        <TextInput
          placeholder="Search for anything..."
          className="ml-3 flex-1 text-base font-rubik items-center"
          value={query}
          onChangeText={setQuery}
        />
      </View>

<<<<<<< HEAD
      <ScrollView
        contentContainerStyle={{
          paddingHorizontal: 16,
          paddingBottom: 50,
        }}
        showsVerticalScrollIndicator={false}
        className="bg-[#98a2b318] mt-6"
      >
        <ScrollView
          horizontal
          showsHorizontalScrollIndicator={false}
          className="px-2 py-2 mt-6 "
=======
      {/* Category tabs - matching AllContent style exactly */}
      <View
        style={{
          paddingHorizontal: getResponsiveSpacing(16, 20, 24, 32),
          backgroundColor: "#FCFCFD",
        }}
      >
        <ScrollView
          ref={scrollViewRef}
          horizontal
          showsHorizontalScrollIndicator={false}
          style={{
            paddingVertical: getResponsiveSpacing(12, 16, 20, 24),
            marginTop: getResponsiveSpacing(20, 24, 28, 32),
          }}
>>>>>>> 32a2e288
        >
          {categories.map((category) => (
            <TouchableOpacity
              key={category}
<<<<<<< HEAD
              onPress={() => setSelectedCategorA(category)}
              activeOpacity={0.7}
              style={{
                paddingHorizontal: 12,
                paddingVertical: 6,
                marginHorizontal: 4,
                borderRadius: 10,
                backgroundColor:
                  selectedCategoryA === category ? "black" : "white",
                borderWidth: selectedCategoryA === category ? 0 : 1,
                borderColor:
                  selectedCategoryA === category ? "transparent" : "#6B6E7C",
=======
              onPress={fastPress(() => handleCategoryPress(category), {
                key: `category_${category}`,
                priority: "high",
              })}
              onLayout={(event) => {
                const { x, width } = event.nativeEvent.layout;
                buttonLayouts.current[category] = { x, width };
              }}
              activeOpacity={0.7}
              style={{
                paddingHorizontal: getResponsiveSpacing(12, 16, 20, 24),
                paddingVertical: getResponsiveSpacing(6, 8, 10, 12),
                marginHorizontal: getResponsiveSpacing(4, 6, 8, 10),
                borderRadius: getResponsiveBorderRadius("medium"),
                backgroundColor:
                  selectedCategory === category ? "black" : "white",
                borderWidth: selectedCategory === category ? 0 : 1,
                borderColor:
                  selectedCategory === category ? "transparent" : "#6B6E7C",
                ...getResponsiveShadow(),
>>>>>>> 32a2e288
                minWidth: 48,
                minHeight: 44,
                justifyContent: "center",
                alignItems: "center",
              }}
            >
<<<<<<< HEAD
              <Text
                style={{
                  color: selectedCategoryA === category ? "white" : "#1D2939",
                  fontFamily: "Rubik_600SemiBold",
                  fontSize: 14,
                }}
              >
                {category}
              </Text>
            </TouchableOpacity>
          ))}
        </ScrollView>

        <View className="flex-1 mb-24">{renderContent()}</View>
      </ScrollView>
=======
              <View style={{ position: "relative" }}>
                <Text
                  style={[
                    getResponsiveTextStyle("button"),
                    {
                      color:
                        selectedCategory === category ? "white" : "#1D2939",
                    },
                  ]}
                >
                  {category}
                </Text>
              </View>
            </TouchableOpacity>
          ))}
        </ScrollView>
      </View>

      {/* Content area - conditional rendering to avoid VirtualizedList nesting */}
      {selectedCategory === "PLAYLISTS" ? (
        // PlaylistsLibrary handles its own scrolling with FlatList
        <View className="flex-1 mt-2">{renderContent()}</View>
      ) : (
        // Other categories can use ScrollView
        <View style={{ flex: 1, width: "100%", backgroundColor: "#FCFCFD" }}>
          {renderContent()}
        </View>
      )}
>>>>>>> 32a2e288
      <BottomNavOverlay
        selectedTab={activeTab}
        onTabChange={(tab) => {
          setActiveTab(tab);
          navigateMainTab(tab as any);
        }}
      />
    </View>
  );
}<|MERGE_RESOLUTION|>--- conflicted
+++ resolved
@@ -3,21 +3,12 @@
 import { useCallback, useEffect, useRef, useState } from "react";
 import { Dimensions, ScrollView, Text, TextInput, TouchableOpacity, View } from "react-native";
 import {
-<<<<<<< HEAD
-    ScrollView,
-    Text,
-    TextInput,
-    TouchableOpacity,
-    View,
-} from "react-native";
-=======
     getResponsiveBorderRadius,
     getResponsiveShadow,
     getResponsiveSpacing,
     getResponsiveTextStyle,
 } from "../../../utils/responsive";
 import CopyrightFreeSongs from "../../components/CopyrightFreeSongs";
->>>>>>> 32a2e288
 import BottomNavOverlay from "../../components/layout/BottomNavOverlay";
 import { useFastPerformance } from "../../utils/fastPerformance";
 import { navigateMainTab } from "../../utils/navigation";
@@ -139,20 +130,6 @@
         />
       </View>
 
-<<<<<<< HEAD
-      <ScrollView
-        contentContainerStyle={{
-          paddingHorizontal: 16,
-          paddingBottom: 50,
-        }}
-        showsVerticalScrollIndicator={false}
-        className="bg-[#98a2b318] mt-6"
-      >
-        <ScrollView
-          horizontal
-          showsHorizontalScrollIndicator={false}
-          className="px-2 py-2 mt-6 "
-=======
       {/* Category tabs - matching AllContent style exactly */}
       <View
         style={{
@@ -168,25 +145,10 @@
             paddingVertical: getResponsiveSpacing(12, 16, 20, 24),
             marginTop: getResponsiveSpacing(20, 24, 28, 32),
           }}
->>>>>>> 32a2e288
         >
           {categories.map((category) => (
             <TouchableOpacity
               key={category}
-<<<<<<< HEAD
-              onPress={() => setSelectedCategorA(category)}
-              activeOpacity={0.7}
-              style={{
-                paddingHorizontal: 12,
-                paddingVertical: 6,
-                marginHorizontal: 4,
-                borderRadius: 10,
-                backgroundColor:
-                  selectedCategoryA === category ? "black" : "white",
-                borderWidth: selectedCategoryA === category ? 0 : 1,
-                borderColor:
-                  selectedCategoryA === category ? "transparent" : "#6B6E7C",
-=======
               onPress={fastPress(() => handleCategoryPress(category), {
                 key: `category_${category}`,
                 priority: "high",
@@ -207,30 +169,12 @@
                 borderColor:
                   selectedCategory === category ? "transparent" : "#6B6E7C",
                 ...getResponsiveShadow(),
->>>>>>> 32a2e288
                 minWidth: 48,
                 minHeight: 44,
                 justifyContent: "center",
                 alignItems: "center",
               }}
             >
-<<<<<<< HEAD
-              <Text
-                style={{
-                  color: selectedCategoryA === category ? "white" : "#1D2939",
-                  fontFamily: "Rubik_600SemiBold",
-                  fontSize: 14,
-                }}
-              >
-                {category}
-              </Text>
-            </TouchableOpacity>
-          ))}
-        </ScrollView>
-
-        <View className="flex-1 mb-24">{renderContent()}</View>
-      </ScrollView>
-=======
               <View style={{ position: "relative" }}>
                 <Text
                   style={[
@@ -259,7 +203,6 @@
           {renderContent()}
         </View>
       )}
->>>>>>> 32a2e288
       <BottomNavOverlay
         selectedTab={activeTab}
         onTabChange={(tab) => {
