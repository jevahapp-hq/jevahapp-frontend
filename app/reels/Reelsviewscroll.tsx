--- conflicted
+++ resolved
@@ -41,15 +41,8 @@
 import { useDownloadHandler } from "../utils/downloadUtils";
 import { navigateMainTab } from "../utils/navigation";
 import {
-<<<<<<< HEAD
-  getFavoriteState,
   getPersistedStats,
   persistStats,
-  toggleFavorite,
-=======
-    getPersistedStats,
-    persistStats,
->>>>>>> 17391d3c
 } from "../utils/persistentStorage";
 import { getUserAvatarFromContent } from "../utils/userValidation";
 
@@ -96,15 +89,8 @@
   // Refs
   const videoRefs = useRef<Record<string, Video>>({});
   const lastIndexRef = useRef<number>(0);
-<<<<<<< HEAD
-  // Initialize from route param (currentVideoIndex is computed later in this file)
-  const scrollStartIndexRef = useRef<number>(
-    Number.parseInt(String(currentIndex ?? "0"), 10) || 0
-  );
-=======
   // Note: currentVideoIndex is computed later; avoid referencing it here (would crash at runtime).
   const scrollStartIndexRef = useRef<number>(0);
->>>>>>> 17391d3c
 
   // State hooks
   const [hasError, setHasError] = useState<boolean>(false);
