--- conflicted
+++ resolved
@@ -1282,15 +1282,11 @@
                         >
                           View Details
                         </Text>
-<<<<<<< HEAD
-                        <MaterialIcons name="visibility" size={22} color="#1D2939" />
-=======
                         <Ionicons
                           name="eye-outline"
                           size={22}
                           color="#1D2939"
                         />
->>>>>>> e31d7e15
                       </TouchableOpacity>
 
                       <TouchableOpacity
