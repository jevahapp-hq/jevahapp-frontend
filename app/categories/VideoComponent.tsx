import {
<<<<<<< HEAD
    Feather,
    Ionicons,
    MaterialIcons
=======
  AntDesign,
  Feather,
  Ionicons,
  MaterialIcons,
>>>>>>> e31d7e15
} from "@expo/vector-icons";
import AsyncStorage from "@react-native-async-storage/async-storage";
import { Audio, ResizeMode, Video } from "expo-av";
import { useFocusEffect, useRouter } from "expo-router";
import React, {
  useCallback,
  useEffect,
  useMemo,
  useRef,
  useState,
} from "react";
import {
  Dimensions,
  Image,
  ImageSourcePropType,
  NativeScrollEvent,
  NativeSyntheticEvent,
  PanResponder,
  ScrollView,
  Share,
  Text,
  TouchableOpacity,
  TouchableWithoutFeedback,
  View,
} from "react-native";
import CommentIcon from "../components/CommentIcon";
import { useCommentModal } from "../context/CommentModalContext";
import { useDownloadStore } from "../store/useDownloadStore";
import { useGlobalMediaStore } from "../store/useGlobalMediaStore";
import { useGlobalVideoStore } from "../store/useGlobalVideoStore";
import { useInteractionStore } from "../store/useInteractionStore";
import { useLibraryStore } from "../store/useLibraryStore";
import { useMediaStore } from "../store/useUploadStore";
import contentInteractionAPI from "../utils/contentInteractionAPI";
import {
  convertToDownloadableItem,
  useDownloadHandler,
} from "../utils/downloadUtils";
import {
  getFavoriteState,
  getPersistedStats,
  getViewed,
  persistStats,
  persistViewed,
  toggleFavorite,
} from "../utils/persistentStorage";
import {
  getUserAvatarFromContent,
  getUserDisplayNameFromContent,
} from "../utils/userValidation";
// import { testFavoriteSystem } from "../utils/testFavoriteSystem";
// import { testPersistenceBehavior } from "../utils/testPersistence";
import useVideoViewport from "../hooks/useVideoViewport";
import { getDisplayName } from "../utils/userValidation";

interface VideoCard {
  fileUrl: string;
  title: string;
  speaker: string;
  uploadedBy?: string;
  timeAgo: string;
  speakerAvatar: any;
  favorite: number;
  views: number;
  saved: number;
  sheared: number;
  comment: number;
  imageUrl?: any;
  onPress?: () => void;
  createdAt?: string;
}

interface RecommendedItem {
  fileUrl: string;
  imageUrl: ImageSourcePropType;
  title: string;
  subTitle: string;
  views: number;
  onPress?: () => void;
  isHot?: boolean;
  isRising?: boolean;
  trendingScore?: number;
}

const videosA: VideoCard[] = [];
const videosB: VideoCard[] = [];
const recommendedItems: RecommendedItem[] = [];

export default function VideoComponent() {
  const router = useRouter();
  const [videoVolume, setVideoVolume] = useState<number>(1.0); // 🔊 Add volume control
  const getVideoKey = (fileUrl: string): string => `video-${fileUrl}`;
<<<<<<< HEAD
  
  // Helper functions
  // Removed duplicate handleFavorite function - using the more comprehensive implementation below

  // Removed duplicate handleComment function - using the more comprehensive implementation below

  // Removed duplicate handleSave function - using the more comprehensive implementation below

  const handleDownloadPress = async (item: VideoCard) => {
    const downloadableItem = convertToDownloadableItem(item, 'video');
    const result = await handleDownload(downloadableItem);
    if (result.success) {
      await loadDownloadedItems();
    }
  };
  
  // Download functionality
  const { handleDownload, checkIfDownloaded } = useDownloadHandler();
  const { loadDownloadedItems } = useDownloadStore();
  
  // Interaction functionality
  const { showCommentModal } = useCommentModal();
  const { comments } = useInteractionStore();
  const { addToLibrary, removeFromLibrary, isInLibrary } = useLibraryStore();
  
=======

  // Download functionality
  const { handleDownload, checkIfDownloaded } = useDownloadHandler();
  const { loadDownloadedItems } = useDownloadStore();

>>>>>>> e31d7e15
  // 📱 Viewport detection for auto-play
  const { calculateVideoVisibility } = useVideoViewport();
  const scrollViewRef = useRef<ScrollView>(null);

  const [modalVisible, setModalVisible] = useState<string | null>(null);
  const [pvModalIndex, setPvModalIndex] = useState<number | null>(null);
  // Removed legacy rsModalIndex; using specific indices per section instead
  // Separate modal indices for different mini-card sections to avoid conflicts
  const [trendingModalIndex, setTrendingModalIndex] = useState<number | null>(
    null
  );
  const [recommendedModalIndex, setRecommendedModalIndex] = useState<
    number | null
  >(null);
  const [showOverlayMini, setShowOverlayMini] = useState<
    Record<string, boolean>
  >({});

  const [miniCardViews, setMiniCardViews] = useState<Record<string, number>>(
    {}
  );
  const [miniCardPlaying, setMiniCardPlaying] = useState<
    Record<string, boolean>
  >({});
  const [miniCardHasPlayed, setMiniCardHasPlayed] = useState<
    Record<string, boolean>
  >({});
  const [miniCardHasCompleted, setMiniCardHasCompleted] = useState<
    Record<string, boolean>
  >({});

  const miniCardRefs = useRef<Record<string, any>>({});
<<<<<<< HEAD
  const [videoStats, setVideoStats] = useState<Record<string, Partial<VideoCard>>>({});
  const [previouslyViewedState, setPreviouslyViewedState] = useState<RecommendedItem[]>([]);
  
  // 🎯 New favorite system state - local state for favorites
  const [userFavorites, setUserFavorites] = useState<Record<string, boolean>>({});
  const [globalFavoriteCounts, setGlobalFavoriteCounts] = useState<Record<string, number>>({});
=======
  const [videoStats, setVideoStats] = useState<
    Record<string, Partial<VideoCard>>
  >({});
  const [previouslyViewedState, setPreviouslyViewedState] = useState<
    RecommendedItem[]
  >([]);

  // 🎯 New favorite system state
  const [userFavorites, setUserFavorites] = useState<Record<string, boolean>>(
    {}
  );
  const [globalFavoriteCounts, setGlobalFavoriteCounts] = useState<
    Record<string, number>
  >({});
>>>>>>> e31d7e15

  const videoRefs = useRef<Record<string, any>>({});
  const videoLayoutsRef = useRef<Record<string, { y: number; height: number }>>(
    {}
  );
  const lastScrollYRef = useRef<number>(0);
  const mediaStore = useMediaStore();
  // ✅ Global interaction stats (views, likes, shares, comments)
  const contentStats = useInteractionStore((s) => s.contentStats);
<<<<<<< HEAD
  const loadBatchContentStats = useInteractionStore((s) => s.loadBatchContentStats);
  
=======
  const loadBatchContentStats = useInteractionStore(
    (s) => s.loadBatchContentStats
  );
  const { comments } = useInteractionStore();

  // ✅ Use global comment modal
  const { showCommentModal } = useCommentModal();

>>>>>>> e31d7e15
  // ✅ Use global video store for cross-component video management
  const globalVideoStore = useGlobalVideoStore();
  const globalMediaStore = useGlobalMediaStore();

  // ✅ Use library store for saving content
  const libraryStore = useLibraryStore();

  // ✅ Get video state from global store
  const playingVideos = globalVideoStore.playingVideos;
  const mutedVideos = globalVideoStore.mutedVideos;
  const progresses = globalVideoStore.progresses;
  const showOverlay = globalVideoStore.showOverlay;
  const hasCompleted = globalVideoStore.hasCompleted;
  const isAutoPlayEnabled = globalVideoStore.isAutoPlayEnabled;
  const handleVideoVisibilityChange =
    globalVideoStore.handleVideoVisibilityChange;

  // 🔧 Fix infinite loop: Memoize uploadedVideos to prevent recreation on every render
  // Accept both `type` and `contentType` from media items
  const uploadedVideos = useMemo(
    () =>
      mediaStore.mediaList.filter((item: any) => {
        const t = (item?.type || item?.contentType || "")
          .toString()
          .toLowerCase();
        return t === "videos";
      }),
    [mediaStore.mediaList]
  );

  // Load global aggregated stats for all uploaded videos (across all users)
  useEffect(() => {
    const ids = uploadedVideos
      .map((v: any, index: number) => v._id || `video-${index}`)
      .filter(Boolean);
    if (ids.length > 0) {
      loadBatchContentStats(ids as string[]);
    }
  }, [uploadedVideos.length, loadBatchContentStats]);

  const toggleMute = (key: string) => {
    globalVideoStore.toggleVideoMute(key);
  };

  // Close all open menus/popovers across the component
  const closeAllMenus = () => {
    setModalVisible(null);
    setPvModalIndex(null);
    setTrendingModalIndex(null);
    setRecommendedModalIndex(null);
  };

  useEffect(() => {
    const loadPersistedData = async () => {
      console.log("🎬 VideoComponent: Loading persisted data...");

      // 📚 Load library data first
      if (!libraryStore.isLoaded) {
        await libraryStore.loadSavedItems();
      }

      // 📥 Load downloaded items
      await loadDownloadedItems();

      // 📊 Load video stats and viewed videos (media list is already loaded globally)
      const stats = await getPersistedStats();
      const viewed = await getViewed();

      setVideoStats(stats);
      setPreviouslyViewedState(viewed);

      const miniViews: Record<string, number> = {};
      Object.keys(stats).forEach((key) => {
        if (typeof stats[key]?.views === "number") {
          miniViews[key] = stats[key].views;
        }
      });
      setMiniCardViews(miniViews);

      // 🎯 Load favorite states for all videos
      const favoriteStates: Record<string, boolean> = {};
      const favoriteCounts: Record<string, number> = {};

      await Promise.all(
        uploadedVideos.map(async (video) => {
          const key = getVideoKey(video.fileUrl);
          const { isUserFavorite, globalCount } = await getFavoriteState(key);
          favoriteStates[key] = isUserFavorite;
          favoriteCounts[key] = globalCount;
        })
      );

      setUserFavorites(favoriteStates);
      setGlobalFavoriteCounts(favoriteCounts);

      console.log(
        `✅ VideoComponent: Loaded ${
          uploadedVideos.length
        } videos and stats for ${Object.keys(stats).length} items`
      );
    };

    loadPersistedData();
  }, [uploadedVideos.length]); // 🎯 Depend on actual video count instead of isLoaded

  // 🔊 Initialize audio settings for video playback
  useEffect(() => {
    const initializeAudio = async () => {
      try {
        console.log("🔊 VideoComponent: Initializing audio settings...");

        // 🎵 Configure audio session for video playback
        await Audio.setAudioModeAsync({
          allowsRecordingIOS: false,
          staysActiveInBackground: false,
          playsInSilentModeIOS: true, // 🔑 This is crucial for video audio!
          shouldDuckAndroid: true,
          playThroughEarpieceAndroid: false,
        });

        // Ensure default volume is set
        setVideoVolume(1.0);

        // Initialize all videos as unmuted by default
        uploadedVideos.forEach((video) => {
          const key = getVideoKey(video.fileUrl);
          // Check if video is muted and unmute it
          if (globalVideoStore.mutedVideos[key]) {
            globalVideoStore.toggleVideoMute(key);
          }
        });

        console.log(
          "✅ VideoComponent: Audio session configured, all videos unmuted with volume 1.0"
        );
      } catch (error) {
        console.error(
          "❌ VideoComponent: Failed to initialize audio session:",
          error
        );
        // Fallback: still set volume and unmute videos
        setVideoVolume(1.0);
        uploadedVideos.forEach((video) => {
          const key = getVideoKey(video.fileUrl);
          // Check if video is muted and unmute it
          if (globalVideoStore.mutedVideos[key]) {
            globalVideoStore.toggleVideoMute(key);
          }
        });
      }
    };

    initializeAudio();
  }, [uploadedVideos]);

  const handleMiniCardPlay = (
    key: string,
    item: RecommendedItem,
    setViewsState: React.Dispatch<React.SetStateAction<Record<string, number>>>,
    setPlayingState: React.Dispatch<
      React.SetStateAction<Record<string, boolean>>
    >,
    setHasPlayed: React.Dispatch<React.SetStateAction<Record<string, boolean>>>,
    setHasCompleted: React.Dispatch<
      React.SetStateAction<Record<string, boolean>>
    >
  ) => {
    // ✅ Global video pause - pause all main videos using global store
    globalVideoStore.pauseAllVideos();

    // ✅ Global video pause - pause all other mini card videos
    Object.keys(miniCardPlaying).forEach((k) => {
      if (k !== key) {
        setMiniCardPlaying((prev) => ({ ...prev, [k]: false }));
        setShowOverlayMini((prev) => ({ ...prev, [k]: true }));
      }
    });

    const isPlaying = miniCardPlaying[key] ?? false;
    const wasCompleted = miniCardHasCompleted[key] ?? false;

    if (!isPlaying) {
      if (wasCompleted && miniCardRefs.current[key]) {
        miniCardRefs.current[key].setPositionAsync(0);
        // ✅ Only increment view when replaying a completed video
        setViewsState((prev: Record<string, number>) => ({
          ...prev,
          [key]: (prev[key] ?? item.views) + 1,
        }));
        console.log(
          `🎬 Mini card view incremented for replay of completed video: ${item.title}`
        );
      } else {
        console.log(
          `▶️ Starting mini card video ${item.title} (no view count yet)`
        );
      }

      setHasPlayed((prev: Record<string, boolean>) => ({
        ...prev,
        [key]: true,
      }));
      setHasCompleted((prev: Record<string, boolean>) => ({
        ...prev,
        [key]: false,
      }));

      setPlayingState({ [key]: true });
      setMiniCardPlaying({ [key]: true });

      setShowOverlayMini((prev) => ({ ...prev, [key]: false }));
    } else {
      setPlayingState({ [key]: false });
      setMiniCardPlaying({ [key]: false });

      setShowOverlayMini((prev) => ({ ...prev, [key]: true }));
    }
  };

  const togglePlay = (key: string, video?: VideoCard) => {
    const isCurrentlyPlaying = playingVideos[key];

    Object.keys(miniCardPlaying).forEach((k) => {
      setMiniCardPlaying((prev) => ({ ...prev, [k]: false }));
      setShowOverlayMini((prev) => ({ ...prev, [k]: true }));
    });

    const shouldStartPlaying = !isCurrentlyPlaying;

    if (shouldStartPlaying) {
      const alreadyPlayed = hasPlayed[key];
      const completedBefore = hasCompleted[key];

      // ✅ Only increment view when replaying a completed video
      if (video && completedBefore) {
        console.log(
          `🎬 Incrementing view for replay of completed video ${video.title}:`,
          {
            key,
            alreadyPlayed,
            completedBefore,
            action: "Replay after completion",
          }
        );
        incrementView(key, video);
        globalVideoStore.setVideoCompleted(key, false); // Reset completion status for next view
      } else if (video) {
        console.log(`▶️ Starting video ${video.title} (no view count yet):`, {
          key,
          alreadyPlayed,
          completedBefore,
          action: "Initial play or pause/resume",
        });
      } else {
        console.log(`⏭️ No video object available for key:`, key);
      }

      setHasPlayed((prev) => ({ ...prev, [key]: true }));

      if (mutedVideos[key]) {
        globalVideoStore.toggleVideoMute(key);
      }
    }

    // ✅ Use global media management to ensure only one media plays at a time
    globalMediaStore.playMediaGlobally(key, "video");
  };

  const [hasPlayed, setHasPlayed] = useState<Record<string, boolean>>({});

  const incrementView = (key: string, video: VideoCard) => {
    console.log("🔄 incrementView called for:", video.title, "key:", key);
    console.log("📊 Current videoStats for key:", videoStats[key]);

    const alreadyExists = previouslyViewedState.some(
      (item) => item.fileUrl === video.fileUrl
    );

    if (!alreadyExists) {
      const thumbnailUrl =
        video.fileUrl.replace("/upload/", "/upload/so_1/") + ".jpg";

      const newItem: RecommendedItem = {
        fileUrl: video.fileUrl,
        imageUrl: { uri: thumbnailUrl },
        title: video.title,
        subTitle: video.speaker || "Unknown",
        views: videoStats[key]?.views || video.views || 0,
      };

      setPreviouslyViewedState((prev) => {
        const updatedViewed = [newItem, ...prev];
        persistViewed(updatedViewed);
        return updatedViewed;
      });
    }

    setVideoStats((prev) => {
      const currentViews = prev[key]?.views || 0;
      const newViews = currentViews + 1;
      console.log(
        `📈 Incrementing views: ${currentViews} → ${newViews} for ${video.title}`
      );

      const updated = {
        ...prev,
        [key]: {
          ...prev[key],
          views: newViews,
          sheared: prev[key]?.sheared || video.sheared || 0,
          favorite: prev[key]?.favorite || video.favorite || 0,
          saved: prev[key]?.saved || video.saved || 0,
          comment: prev[key]?.comment || video.comment || 0,
        },
      };
      persistStats(updated);
      console.log("✅ Updated videoStats:", updated[key]);
      return updated;
    });
  };

  const handleShare = async (key: string, video: VideoCard) => {
    console.log("🔄 Share button clicked for:", video.title);
    try {
      const result = await Share.share({
        title: video.title,
        message: `Check out this video: ${video.title}\n${video.fileUrl}`,
        url: video.fileUrl,
      });

      if (result.action === Share.sharedAction) {
        console.log("✅ Share completed successfully");
        setVideoStats((prev) => {
          const updatedStats = {
            ...prev,
            [key]: {
              ...prev[key],
              sheared: (prev[key]?.sheared || video.sheared || 0) + 1,
              views: prev[key]?.views || video.views || 0,
              favorite: prev[key]?.favorite || video.favorite || 0,
              saved: prev[key]?.saved || video.saved || 0,
              comment: prev[key]?.comment || video.comment || 0,
            },
          };
          persistStats(updatedStats);
          return updatedStats;
        });
      }

      // ✅ Close modal after share action
      setModalVisible(null);
    } catch (error) {
      console.warn("❌ Share error:", error);
      // ✅ Close modal even if share failed
      setModalVisible(null);
    }
  };

  const handleSave = async (key: string, video: VideoCard) => {
    console.log("🔄 Save button clicked for:", video.title);

    try {
      // Check current user-specific save state from library store
      const isCurrentlyUserSaved = libraryStore.isItemSaved(key);
      console.log(
        `📚 Current user save state for ${video.title}: ${isCurrentlyUserSaved}`
      );

      // Toggle save state - user can only save/unsave once
      if (!isCurrentlyUserSaved) {
        // User wants to save - add to local library and increment global count
        const libraryItem = {
          id: key,
          contentType: "videos",
          fileUrl: video.fileUrl,
          title: video.title,
          speaker: video.speaker,
          uploadedBy: video.uploadedBy,
          createdAt: video.createdAt || new Date().toISOString(),
          speakerAvatar: video.speakerAvatar,
          views: videoStats[key]?.views || (video as any).viewCount || 0,
          sheared: videoStats[key]?.sheared || video.sheared || 0,
          favorite: videoStats[key]?.favorite || video.favorite || 0,
          comment: videoStats[key]?.comment || video.comment || 0,
          saved: 1,
          thumbnailUrl:
            video.fileUrl.replace("/upload/", "/upload/so_1/") + ".jpg",
          originalKey: key,
        };

        await libraryStore.addToLibrary(libraryItem);
        console.log(`✅ Added to user's library: ${video.title}`);

        // Update local stats with incremented save count
        setVideoStats((prev) => {
          const updatedStats = {
            ...prev,
            [key]: {
              ...prev[key],
              totalSaves:
                ((prev[key] as any)?.totalSaves || video.saved || 0) + 1,
              userSaved: true,
              saved: 1, // For compatibility with existing UI
              views: prev[key]?.views || (video as any).viewCount || 0,
              sheared: prev[key]?.sheared || video.sheared || 0,
              favorite: prev[key]?.favorite || video.favorite || 0,
              comment: prev[key]?.comment || video.comment || 0,
            },
          };
          persistStats(updatedStats);
          return updatedStats;
        });
      } else {
        // User wants to unsave - remove from local library and decrement global count
        await libraryStore.removeFromLibrary(key);
        console.log(`🗑️ Removed from user's library: ${video.title}`);

        // Update local stats with decremented save count
        setVideoStats((prev) => {
          const updatedStats = {
            ...prev,
            [key]: {
              ...prev[key],
              totalSaves: Math.max(
                ((prev[key] as any)?.totalSaves || video.saved || 0) - 1,
                0
              ),
              userSaved: false,
              saved: 0, // For compatibility with existing UI
              views: prev[key]?.views || (video as any).viewCount || 0,
              sheared: prev[key]?.sheared || video.sheared || 0,
              favorite: prev[key]?.favorite || video.favorite || 0,
              comment: prev[key]?.comment || video.comment || 0,
            },
          };
          persistStats(updatedStats);
          return updatedStats;
        });
      }

      // Try to sync with backend, but don't block the UI if it fails
      try {
        const result = await contentInteractionAPI.toggleSave(key, "videos");
        console.log(`🔄 Backend sync result:`, result);

        // Update with backend response if available (but keep local state as source of truth)
        setVideoStats((prev) => {
          const updatedStats = {
            ...prev,
            [key]: {
              ...prev[key],
              totalSaves: result.totalSaves,
            },
          };
          persistStats(updatedStats);
          return updatedStats;
        });
      } catch (apiError) {
        console.warn(
          `⚠️ Backend sync failed, but local action succeeded:`,
          apiError
        );
        // Local state already updated above, no need for additional action
      }
    } catch (error) {
      console.error(`❌ Save operation failed for ${video.title}:`, error);
    }

    // ✅ Close modal after save action
    setModalVisible(null);
  };

  const handleFavorite = async (key: string, video: VideoCard) => {
    console.log(`🎯 Handling favorite for: ${video.title}`);

    try {
      // Toggle favorite using new system
      const { isUserFavorite, globalCount } = await toggleFavorite(key);

      // Update local state immediately for UI responsiveness
      setUserFavorites((prev) => ({ ...prev, [key]: isUserFavorite }));
      setGlobalFavoriteCounts((prev) => ({ ...prev, [key]: globalCount }));

      console.log(
        `✅ Favorite ${isUserFavorite ? "added" : "removed"} for ${
          video.title
        }. Global count: ${globalCount}`
      );
    } catch (error) {
      console.error(`❌ Failed to toggle favorite for ${video.title}:`, error);
    }
  };

  const handleComment = (key: string, video: VideoCard) => {
    // Get the content ID for this video - use key as fallback since VideoCard doesn't have _id
    const contentId = key;

    // Get existing comments for this video
    const currentComments = comments[contentId] || [];
    const formattedComments = currentComments.map((comment: any) => ({
      id: comment.id,
      userName: comment.username || "Anonymous",
      avatar: comment.userAvatar || "",
      timestamp: comment.timestamp,
      comment: comment.comment,
      likes: comment.likes || 0,
      isLiked: comment.isLiked || false,
    }));

    // Show the global comment modal
    showCommentModal(formattedComments, contentId);

    // Update local stats for UI responsiveness
    setVideoStats((prev) => {
      const isCommented = prev[key]?.comment === 1;
      const updatedStats = {
        ...prev,
        [key]: {
          ...prev[key],
          comment: isCommented ? 0 : 1,
          views: prev[key]?.views || video.views || 0,
          sheared: prev[key]?.sheared || video.sheared || 0,
          favorite: prev[key]?.favorite || video.favorite || 0,
          saved: prev[key]?.saved || video.saved || 0,
        },
      };
      persistStats(updatedStats);
      return updatedStats;
    });
  };

  // 📱 During scroll: only record position; autoplay triggers on scroll end for smoother UX
  const handleScroll = useCallback(
    (event: NativeSyntheticEvent<NativeScrollEvent>) => {
      const { contentOffset } = event.nativeEvent;
      lastScrollYRef.current = contentOffset.y;
    },
    []
  );

  const recomputeVisibilityFromLayouts = useCallback(() => {
    if (!isAutoPlayEnabled) return;
    const scrollY = lastScrollYRef.current;
    const screenHeight = Dimensions.get("window").height;
    const viewportTop = scrollY;
    const viewportBottom = scrollY + screenHeight;

    let mostVisibleKey: string | null = null;
    let maxRatio = 0;
    const MIN_VISIBILITY_THRESHOLD = 0.5;

    uploadedVideos.forEach((v) => {
      const key = getVideoKey(v.fileUrl);
      const layout = videoLayoutsRef.current[key];
      if (!layout) return;
      const itemTop = layout.y;
      const itemBottom = layout.y + layout.height;
      const intersectionTop = Math.max(viewportTop, itemTop);
      const intersectionBottom = Math.min(viewportBottom, itemBottom);
      const visibleHeight = Math.max(0, intersectionBottom - intersectionTop);
      const ratio = visibleHeight / Math.max(1, layout.height);
      if (ratio >= MIN_VISIBILITY_THRESHOLD && ratio > maxRatio) {
        maxRatio = ratio;
        mostVisibleKey = key;
      }
    });

    // Auto-play globally disabled; do not trigger visibility-based play
    // handleVideoVisibilityChange(mostVisibleKey);
  }, [isAutoPlayEnabled, uploadedVideos, handleVideoVisibilityChange]);

  const handleVideoTap = (key: string, video?: VideoCard) => {
    const isCurrentlyPlaying = playingVideos[key] ?? false;
    const wasCompleted = hasCompleted[key] ?? false;

    // Also pause mini card videos
    Object.keys(miniCardPlaying).forEach((k) => {
      setMiniCardPlaying((prev) => ({ ...prev, [k]: false }));
      setShowOverlayMini((prev) => ({ ...prev, [k]: true }));
    });

    // ✅ Only increment view count when replaying a completed video
    if (!isCurrentlyPlaying && video && wasCompleted) {
      console.log(`📱 Video tapped to replay completed video: ${video.title}`);
      incrementView(key, video);
      globalVideoStore.setVideoCompleted(key, false); // Reset completion status
    } else if (!isCurrentlyPlaying && video) {
      console.log(
        `📱 Video tapped to play: ${video.title} (no view count yet)`
      );
    }

    // ✅ Use global video management - this will pause all other videos across all components
    globalVideoStore.playVideoGlobally(key);
  };

  // 🔧 Fix infinite loop: Memoize allIndexedVideos calculation
  const allIndexedVideos = useMemo(
    () =>
      uploadedVideos.map((video: any) => {
        const key = getVideoKey(video.fileUrl);

        const stats = videoStats[key] || {};
        const isItemSaved = libraryStore.isItemSaved(key);
        const contentId: string | undefined = key; // Use key since VideoCard doesn't have _id
        const global = contentId ? (contentStats as any)[contentId] : undefined;
        // Prefer global, aggregated counts; fall back to local or item fields
        const globalViews = global?.views ?? 0;
        const globalShares = global?.shares ?? 0;
        const globalLikes = global?.likes ?? 0;
        const globalComments = global?.comments ?? 0;
        const globalSaves = global?.saves ?? 0;
        const views = Math.max(
          globalViews,
          stats.views ?? 0,
          video.viewCount ?? 0
        );
        const shares = Math.max(
          globalShares,
          stats.sheared ?? 0,
          video.sheared ?? 0
        );
        const favorites = Math.max(
          globalLikes,
          stats.favorite ?? 0,
          video.favorite ?? 0
        );
        const comments = Math.max(
          globalComments,
          stats.comment ?? 0,
          video.comment ?? 0
        );
        const saves = Math.max(
          globalSaves,
          (stats as any).totalSaves ?? stats.saved ?? 0,
          video.saved ?? 0
        );
        const score = views + shares + favorites + comments + saves;

        return {
          contentId,
          key,
          fileUrl: video.fileUrl,
          title: video.title,
          subTitle: video.speaker || "Unknown",
          views,
          shares,
          favorites,
          comments,
          saves,
          globalViews,
          globalShares,
          globalLikes,
          globalComments,
          globalSaves,
          score,
          isItemSaved,
          imageUrl: {
            uri: video.fileUrl.replace("/upload/", "/upload/so_1/") + ".jpg",
          },
        };
      }),
    [uploadedVideos, videoStats, libraryStore.savedItems, contentStats]
  );

  // ✅ Trending score using velocity + exponential time-decay (social media pattern)
  const calculateTrendingScore = (video: any, videoData: any) => {
    const now = Date.now();
    const createdAt = new Date(videoData?.createdAt || now).getTime();
    const ageInHours = Math.max(1, (now - createdAt) / (1000 * 60 * 60));

    // Prefer global aggregated counts; fall back to local
    const views = video.globalViews ?? video.views ?? 0;
    const shares = video.globalShares ?? video.shares ?? 0;
    const favorites = video.globalLikes ?? video.favorites ?? 0;
    const comments = video.globalComments ?? video.comments ?? 0;
    const saves = video.globalSaves ?? video.saves ?? 0;

    // Convert to velocity (per hour) and dampen with log/sqrt to avoid domination by large accounts
    const viewsPerHour = views / ageInHours;
    const likesPerHour = favorites / ageInHours;
    const sharesPerHour = shares / ageInHours;
    const commentsPerHour = comments / ageInHours;
    const savesPerHour = saves / ageInHours;

    // Weights reflecting impact hierarchy: shares > comments > likes > saves > views
    const weightedVelocity =
      1 * Math.sqrt(Math.max(0, viewsPerHour)) +
      2 * Math.log1p(Math.max(0, savesPerHour)) +
      3 * Math.log1p(Math.max(0, likesPerHour)) +
      5 * Math.log1p(Math.max(0, commentsPerHour)) +
      6 * Math.log1p(Math.max(0, sharesPerHour));

    // Exponential time decay with ~24h half-life
    const halfLifeHours = 24;
    const decay = Math.exp(-ageInHours / halfLifeHours);

    // Early traction boost for very new content with meaningful interactions
    const earlyBoost = ageInHours < 6 && shares + comments >= 10 ? 1.25 : 1.0;

    // Scale to a user-friendly range
    const score = weightedVelocity * decay * earlyBoost * 300;

    // Recency metric (0..1) to use as tie-breaker
    const recency = 1 / ageInHours;

    return { score, recency };
  };

  // 🔧 Fix infinite loop: Memoize trendingItems calculation
  const trendingItems: RecommendedItem[] = useMemo(() => {
    const scored = allIndexedVideos
      .map((video) => {
        const originalVideo = uploadedVideos.find(
          (v) => v.fileUrl === video.fileUrl
        );
        const { score, recency } = calculateTrendingScore(
          video,
          originalVideo || {}
        );
        return {
          ...video,
          trendingScore: score,
          recency,
          createdAt: originalVideo?.createdAt,
        } as any;
      })
      .filter((v) => (v as any).trendingScore > 0);

    const takeTop = (list: any[]) =>
      list
        .sort((a: any, b: any) => {
          // Primary: trending score
          if ((b.trendingScore ?? 0) !== (a.trendingScore ?? 0))
            return (b.trendingScore ?? 0) - (a.trendingScore ?? 0);
          // Secondary: total global views
          const av = a.globalViews ?? a.views ?? 0;
          const bv = b.globalViews ?? b.views ?? 0;
          if (bv !== av) return bv - av;
          // Tertiary: recency
          return (b.recency ?? 0) - (a.recency ?? 0);
        })
        .slice(0, 20)
        .map(
          ({
            fileUrl,
            title,
            subTitle,
            imageUrl,
            trendingScore,
            globalViews,
            views,
          }: any) => {
            const scoreNum = Number(trendingScore || 0);
            const isHot = scoreNum > 1200;
            const isRising = scoreNum > 600 && scoreNum <= 1200;
            return {
              fileUrl,
              title,
              subTitle,
              views: globalViews ?? views ?? 0,
              imageUrl,
              isHot,
              isRising,
              trendingScore: scoreNum,
            } as RecommendedItem;
          }
        );

    if (scored.length > 0) return takeTop(scored);

    // Fallback: show most recent/most-viewed when no interactions yet
    const fallback = allIndexedVideos
      .map((video) => {
        const originalVideo = uploadedVideos.find(
          (v) => v.fileUrl === video.fileUrl
        );
        const createdAt = new Date(
          originalVideo?.createdAt || Date.now()
        ).getTime();
        return { ...video, createdAt } as any;
      })
      .sort((a: any, b: any) => {
        const bv = b.globalViews ?? b.views ?? 0;
        const av = a.globalViews ?? a.views ?? 0;
        if (bv !== av) return bv - av;
        return (b.createdAt ?? 0) - (a.createdAt ?? 0);
      })
      .slice(0, 20)
      .map(
        ({ fileUrl, title, subTitle, imageUrl, globalViews, views }: any) =>
          ({
            fileUrl,
            title,
            subTitle,
            views: globalViews ?? views ?? 0,
            imageUrl,
            isHot: false,
            isRising: false,
            trendingScore: 0,
          } as RecommendedItem)
      );

    return fallback;
  }, [allIndexedVideos, uploadedVideos]);

  useEffect(() => {
    uploadedVideos.forEach((video) => {
      const key = getVideoKey(video.fileUrl);

      // Initialize overlay visibility in global store if not set
      if (globalVideoStore.showOverlay[key] === undefined) {
        globalVideoStore.setOverlayVisible(key, true);
      }
    });

    const trendingKeys = trendingItems.map((item) => getVideoKey(item.fileUrl));
    const viewedKeys = previouslyViewedState.map((item) =>
      getVideoKey(item.fileUrl)
    );

    [...trendingKeys, ...viewedKeys].forEach((key) => {
      setShowOverlayMini((prev) => {
        if (prev[key]) return prev;
        return { ...prev, [key]: true };
      });
    });
  }, [uploadedVideos, trendingItems, previouslyViewedState]);

  // Initialize video stats from persisted data and library store
  useEffect(() => {
    const initializeVideoStats = async () => {
      if (uploadedVideos && uploadedVideos.length > 0) {
        console.log(
          "📚 VideoComponent: Initializing video stats for",
          uploadedVideos.length,
          "videos"
        );

        const persistedStats = await getPersistedStats();
        const newStats: Record<string, any> = {};

        for (const video of uploadedVideos) {
          const key = getVideoKey(video.fileUrl);
          const isUserSaved = libraryStore.isItemSaved(key);
          const videoStats = persistedStats[key] || {};

          newStats[key] = {
            ...videoStats,
            views: videoStats.views || (video as any).viewCount || 0,
            sheared: videoStats.sheared || video.sheared || 0,
            favorite: videoStats.favorite || video.favorite || 0,
            comment: videoStats.comment || video.comment || 0,
            totalSaves: videoStats.totalSaves || video.saved || 0,
            saved: isUserSaved ? 1 : 0,
            userSaved: isUserSaved,
          };
        }

        setVideoStats(newStats);
        console.log("✅ VideoComponent: Finished initializing video stats");
      }
    };

    initializeVideoStats();
  }, [uploadedVideos.length, libraryStore.isLoaded]);

  const getTimeAgo = (createdAt: string): string => {
    const now = new Date();
    const posted = new Date(createdAt);
    const diff = now.getTime() - posted.getTime();
    const minutes = Math.floor(diff / (1000 * 60));
    const hours = Math.floor(diff / (1000 * 60 * 60));
    const days = Math.floor(diff / (1000 * 60 * 60 * 24));
    if (minutes < 1) return "NOW";
    if (minutes < 60) return `${minutes}MIN AGO`;
    if (hours < 24) return `${hours}HRS AGO`;
    return `${days}DAYS AGO`;
  };

  const renderVideoCard = (
    video: VideoCard,
    index: number,
    sectionId: string,
    playType: "progress" | "center" = "center"
  ) => {
    const modalKey = getVideoKey(video.fileUrl);
    const stats = videoStats[modalKey] || {};
    const isItemSaved = libraryStore.isItemSaved(modalKey);
    const videoRef = videoRefs.current[modalKey];
    const progress = progresses[modalKey] ?? 0;

    // Get existing comments for this video
    const contentId = modalKey; // Use modalKey since VideoCard doesn't have _id
    const currentComments = comments[contentId] || [];

    // If no comments exist, add some sample comments for testing
    const sampleComments = [
      {
        id: "1",
        userName: "Joseph Eluwa",
        avatar: "",
        timestamp: "3HRS AGO",
        comment: "Wow!! My Faith has just been renewed.",
        likes: 193,
        isLiked: false,
      },
      {
        id: "2",
        userName: "Liz Elizabeth",
        avatar: "",
        timestamp: "24HRS",
        comment: "This video really touched my heart. God is working!",
        likes: 45,
        isLiked: false,
      },
      {
        id: "3",
        userName: "Chris Evans",
        avatar: "",
        timestamp: "3 DAYS AGO",
        comment: "Amazing message! Thank you for sharing this.",
        likes: 23,
        isLiked: false,
      },
    ];

    const formattedComments =
      currentComments.length > 0
        ? currentComments.map((comment: any) => ({
            id: comment.id,
            userName: comment.username || "Anonymous",
            avatar: comment.userAvatar || "",
            timestamp: comment.timestamp,
            comment: comment.comment,
            likes: comment.likes || 0,
            isLiked: comment.isLiked || false,
          }))
        : sampleComments;

    const handleVideoCardPress = () => {
      // Prepare the full video list for TikTok-style navigation
      const videoListForNavigation = uploadedVideos.map((v, vIndex) => ({
        title: v.title,
        speaker:
          v.speaker || v.uploadedBy || getDisplayName(v.speaker, v.uploadedBy),
        timeAgo:
          v.timeAgo || getTimeAgo(v.createdAt || new Date().toISOString()),
        views: videoStats[getVideoKey(v.fileUrl)]?.views || v.viewCount || 0,
        sheared: videoStats[getVideoKey(v.fileUrl)]?.sheared || v.sheared || 0,
        saved:
          (videoStats[getVideoKey(v.fileUrl)] as any)?.totalSaves ||
          v.saved ||
          0,
        favorite: globalFavoriteCounts[getVideoKey(v.fileUrl)] || 0,
        fileUrl: v.fileUrl,
        imageUrl: v.fileUrl,
        speakerAvatar:
          typeof v.speakerAvatar === "string"
            ? v.speakerAvatar
            : require("../../assets/images/Avatar-1.png").toString(),
      }));

      router.push({
        pathname: "/reels/Reelsviewscroll",
        params: {
          title: video.title,
          speaker:
            video.speaker ||
            video.uploadedBy ||
            getDisplayName(video.speaker, video.uploadedBy),
          timeAgo:
            video.timeAgo ||
            getTimeAgo(video.createdAt || new Date().toISOString()),
          views: String(stats.views || video.views || 0),
          sheared: String(stats.sheared || video.sheared || 0),
          saved: String(
            (videoStats[modalKey] as any)?.totalSaves || video.saved || 0
          ),
          favorite: String(globalFavoriteCounts[modalKey] || 0),
          imageUrl: video.fileUrl,
          speakerAvatar:
            typeof video.speakerAvatar === "string"
              ? video.speakerAvatar
              : require("../../assets/images/Avatar-1.png").toString(),
          category: "videos",
          videoList: JSON.stringify(videoListForNavigation),
          currentIndex: String(index),
        },
      });
    };

    const panResponder = PanResponder.create({
      onStartShouldSetPanResponder: () => true,
      onPanResponderMove: (evt, gestureState) => {
        const barWidth = 260;
        const x = Math.max(0, Math.min(gestureState.moveX - 50, barWidth));
        const pct = (x / barWidth) * 100;

        globalVideoStore.setVideoProgress(modalKey, pct);

        if (videoRef?.setPositionAsync && videoRef.getStatusAsync) {
          videoRef
            .getStatusAsync()
            .then((status: { isLoaded: any; durationMillis: number }) => {
              if (status.isLoaded && status.durationMillis) {
                videoRef.setPositionAsync((pct / 100) * status.durationMillis);
              }
            });
        }
      },
    });

    return (
      <View key={modalKey} className="flex flex-col mb-6">
        <TouchableWithoutFeedback onPress={handleVideoCardPress}>
          <View
            className="w-full h-[400px] overflow-hidden relative"
            onLayout={(e) => {
              const { y, height } = e.nativeEvent.layout;
              videoLayoutsRef.current[modalKey] = { y, height };
            }}
          >
            <Video
              ref={(ref) => {
                if (ref) videoRefs.current[modalKey] = ref;
              }}
              source={{
                uri:
                  video.fileUrl &&
                  video.fileUrl.trim() &&
                  video.fileUrl.trim() !== "https://example.com/placeholder.mp4"
                    ? video.fileUrl.trim()
                    : "https://commondatastorage.googleapis.com/gtv-videos-bucket/sample/BigBuckBunny.mp4",
              }}
              style={{ width: "100%", height: "100%", position: "absolute" }}
              resizeMode={ResizeMode.COVER}
              isMuted={mutedVideos[modalKey] ?? false}
              volume={mutedVideos[modalKey] ? 0.0 : videoVolume} // 🔊 Add volume control
              shouldPlay={playingVideos[modalKey] ?? false}
              useNativeControls={false}
              onPlaybackStatusUpdate={(status) => {
                if (!status.isLoaded) return;
                const pct = status.durationMillis
                  ? (status.positionMillis / status.durationMillis) * 100
                  : 0;
                globalVideoStore.setVideoProgress(modalKey, pct);
                const ref = videoRefs.current[modalKey];
                if (status.didJustFinish) {
                  ref?.setPositionAsync(0);
                  globalVideoStore.pauseVideo(modalKey);
                  globalVideoStore.setVideoCompleted(modalKey, true);
                  console.log(
                    `🎬 Video completed: ${video.title} - Ready for view count on replay`
                  );
                }
              }}
            />
            {/* 📱 Auto-play indicator when this card is the active auto-playing video */}
            {playingVideos[modalKey] &&
              isAutoPlayEnabled &&
              globalVideoStore.currentlyVisibleVideo === modalKey && (
                <View className="absolute top-4 left-4">
                  <View className="bg-black/50 px-2 py-1 rounded-full flex-row items-center">
                    <View className="w-2 h-2 bg-red-500 rounded-full mr-2" />
                    <Text className="text-white text-xs font-rubik">
                      Auto-playing
                    </Text>
                  </View>
                </View>
<<<<<<< HEAD
              </View>
            )}
            
=======
              )}

            <View
              className="flex-col absolute mt-[170px] right-4"
              style={{ zIndex: 20 }}
            >
              <TouchableOpacity
                onPress={() => handleFavorite(modalKey, video)}
                className="flex-col justify-center items-center"
              >
                <MaterialIcons
                  name={
                    userFavorites[modalKey] ? "favorite" : "favorite-border"
                  }
                  size={30}
                  color={userFavorites[modalKey] ? "#D22A2A" : "#FFFFFF"}
                />
                <Text className="text-[10px] text-white font-rubik-semibold">
                  {globalFavoriteCounts[modalKey] || 0}
                </Text>
              </TouchableOpacity>
              <View className="flex-col justify-center items-center mt-6">
                <CommentIcon
                  comments={formattedComments}
                  size={30}
                  color="white"
                  showCount={true}
                  count={
                    stats.comment === 1
                      ? (video.comment ?? 0) + 1
                      : video.comment ?? 0
                  }
                  layout="vertical"
                />
              </View>
              <TouchableOpacity
                onPress={() => handleSave(modalKey, video)}
                className="flex-col justify-center items-center mt-6"
              >
                <MaterialIcons
                  name={isItemSaved ? "bookmark" : "bookmark-border"}
                  size={30}
                  color={isItemSaved ? "#FEA74E" : "#FFFFFF"}
                />
                <Text className="text-[10px] text-white font-rubik-semibold">
                  {(videoStats[modalKey] as any)?.totalSaves ||
                    video.saved ||
                    0}
                </Text>
              </TouchableOpacity>
            </View>
>>>>>>> e31d7e15
            {/* Video title - show when paused */}
            {!playingVideos[modalKey] && (
              <View className="absolute bottom-9 left-3 right-3 px-4 py-2 rounded-md">
                <Text
                  className="text-white font-rubik-semibold text-[14px]"
                  numberOfLines={2}
                >
                  {video.title}
                </Text>
              </View>
            )}

            {/* Controls - always show but change based on playing state */}
            {playType === "progress" ? (
              <View className="absolute bottom-3 left-3 right-3 flex-row items-center gap-2 px-3">
                <TouchableOpacity onPress={() => togglePlay(modalKey, video)}>
                  <Ionicons
                    name={playingVideos[modalKey] ? "pause" : "play"}
                    size={24}
                    color="#FEA74E"
                  />
                </TouchableOpacity>
                <View
                  className="flex-1 h-1 bg-white/30 rounded-full relative"
                  {...panResponder.panHandlers}
                >
                  <View
                    className="h-full bg-[#FEA74E] rounded-full"
                    style={{ width: `${progress}%` }}
                  />
                  <View
                    style={{
                      position: "absolute",
                      left: `${progress}%`,
                      transform: [{ translateX: -6 }],
                      top: -5,
                      width: 12,
                      height: 12,
                      borderRadius: 6,
                      backgroundColor: "#FFFFFF",
                      borderWidth: 1,
                      borderColor: "#FEA74E",
                    }}
                  />
                </View>
                <TouchableOpacity onPress={() => toggleMute(modalKey)}>
                  <Ionicons
                    name={mutedVideos[modalKey] ? "volume-mute" : "volume-high"}
                    size={20}
                    color="#FEA74E"
                  />
                </TouchableOpacity>
              </View>
            ) : (
              // Center play/pause button inside a non-blocking overlay so side icons stay clickable
              <View
                pointerEvents="box-none"
                className="absolute inset-0 justify-center items-center"
              >
                <TouchableOpacity
                  onPress={() => togglePlay(modalKey, video)}
                  activeOpacity={0.9}
                >
                  <View
                    className={`${
                      playingVideos[modalKey] ? "bg-black/30" : "bg-white/70"
                    } p-3 rounded-full`}
                  >
                    <Ionicons
                      name={playingVideos[modalKey] ? "pause" : "play"}
                      size={32}
                      color={playingVideos[modalKey] ? "#FFFFFF" : "#FEA74E"}
                    />
                  </View>
                </TouchableOpacity>
              </View>
            )}
          </View>
        </TouchableWithoutFeedback>
        <View className="flex-row items-center justify-between mt-1 px-3">
          <View className="flex flex-row items-center">
            <View className="w-10 h-10 rounded-full bg-gray-200 items-center justify-center relative ml-1 mt-2">
              <Image
                source={getUserAvatarFromContent(video)}
                style={{ width: 30, height: 30, borderRadius: 999 }}
                resizeMode={ResizeMode.COVER}
              />
            </View>
            <View className="ml-3">
              <View className="flex-row items-center">
                <Text className="ml-1 text-[13px] font-rubik-semibold text-[#344054] mt-1">
                  {getUserDisplayNameFromContent(video)}
                </Text>
                <View className="flex flex-row mt-2 ml-2">
                  <Ionicons name="time-outline" size={14} color="#9CA3AF" />
                  <Text className="text-[10px] text-gray-500 ml-1 font-rubik">
                    {video.timeAgo}
                  </Text>
                </View>
              </View>
<<<<<<< HEAD
              <View className="flex-row mt-2 items-center justify-between pl-2 pr-8">
                <View className="flex-row items-center mr-6">
                  <MaterialIcons name="visibility" size={28} color="#98A2B3" />
                  <Text className="text-[10px] text-gray-500 ml-1 font-rubik">
=======
              <View className="flex-row mt-2">
                <View className="flex-row items-center">
                  <AntDesign name="eye" size={24} color="#98A2B3" />
                  <Text className="text-[10px] text-gray-500 ml-1 mt-1 font-rubik">
>>>>>>> e31d7e15
                    {(() => {
                      const displayViews = stats.views ?? video.views ?? 0;
                      console.log(`👁️ Displaying views for ${video.title}:`, {
                        "stats.views": stats.views,
                        "video.views": video.views,
                        displayViews: displayViews,
                        modalKey: modalKey,
                        "videoStats[modalKey]": videoStats[modalKey],
                      });
                      return displayViews;
                    })()}
                  </Text>
                </View>
<<<<<<< HEAD
                <TouchableOpacity onPress={() => handleFavorite(modalKey, video)} className="flex-row items-center mr-6">
                  <MaterialIcons
                    name={userFavorites[modalKey] ? "favorite" : "favorite-border"}
                    size={28}
                    color={userFavorites[modalKey] ? "#D22A2A" : "#98A2B3"}
                  />
                  <Text className="text-[10px] text-gray-500 ml-1 font-rubik">
                    {globalFavoriteCounts[modalKey] || 0}
                  </Text>
                </TouchableOpacity>
                <TouchableOpacity 
                  className="flex-row items-center mr-6"
                  onPress={() => handleComment(modalKey, video)}
                >
                  <CommentIcon 
                    comments={formattedComments}
                    size={28}
                    color="#98A2B3"
                    showCount={true}
                    count={stats.comment === 1 ? (video.comment ?? 0) + 1 : video.comment ?? 0}
                    layout="horizontal"
                  />
                </TouchableOpacity>
                <TouchableOpacity onPress={() => handleSave(modalKey, video)} className="flex-row items-center mr-6">
                  <MaterialIcons
                    name={isItemSaved ? "bookmark" : "bookmark-border"}
                    size={28}
                    color={isItemSaved ? "#FEA74E" : "#98A2B3"}
                  />
=======
                <TouchableOpacity
                  onPress={() => handleShare(modalKey, video)}
                  className="flex-row items-center ml-4"
                >
                  <Feather name="send" size={24} color="#98A2B3" />
>>>>>>> e31d7e15
                  <Text className="text-[10px] text-gray-500 ml-1 font-rubik">
                    {(videoStats[modalKey] as any)?.totalSaves || video.saved || 0}
                  </Text>
                </TouchableOpacity>
                <TouchableOpacity 
                  className="flex-row items-center"
                  onPress={() => handleDownloadPress(video)}
                >
                  <Ionicons 
                    name={checkIfDownloaded(video._id || video.fileUrl) ? "checkmark-circle" : "download-outline"} 
                    size={28} 
                    color={checkIfDownloaded(video._id || video.fileUrl) ? "#256E63" : "#98A2B3"} 
                  />
                </TouchableOpacity>
              </View>
            </View>
          </View>
          <TouchableOpacity
            onPress={() => {
              closeAllMenus();
              setModalVisible(modalVisible === modalKey ? null : modalKey);
            }}
            className="mr-2"
          >
            <Ionicons name="ellipsis-vertical" size={18} color="#9CA3AF" />
          </TouchableOpacity>
        </View>

        {/* ✅ Invisible overlay that covers ENTIRE component for touch-outside-to-close */}
        {modalVisible === modalKey && (
          <>
            <TouchableWithoutFeedback onPress={closeAllMenus}>
              <View className="absolute inset-0 z-40" />
            </TouchableWithoutFeedback>

            {/* ✅ Modal content positioned over the video area */}
            <View className="absolute bottom-24 right-16 bg-white shadow-md rounded-lg p-3 z-50 w-[200px] h-[180]">
              <TouchableOpacity className="py-2 border-b border-gray-200 flex-row items-center justify-between">
                <Text className="text-[#1D2939] font-rubik ml-2">
                  View Details
                </Text>
                <Ionicons name="eye-outline" size={22} color="#1D2939" />
              </TouchableOpacity>
              <TouchableOpacity
                onPress={() => handleShare(modalKey, video)}
                className="py-2 border-b border-gray-200 flex-row items-center justify-between"
              >
                <Text className="text-[#1D2939] font-rubik ml-2">Share</Text>
                <Feather name="send" size={22} color="#1D2939" />
              </TouchableOpacity>
              <TouchableOpacity
                className="flex-row items-center justify-between mt-6"
                onPress={() => handleSave(modalKey, video)}
              >
                <Text className="text-[#1D2939] font-rubik ml-2">
                  {isItemSaved ? "Remove from Library" : "Save to Library"}
                </Text>
                <MaterialIcons
                  name={isItemSaved ? "bookmark" : "bookmark-border"}
                  size={22}
                  color="#1D2939"
                />
              </TouchableOpacity>
              <TouchableOpacity
                className="py-2 flex-row items-center justify-between border-t border-gray-200 mt-2"
                onPress={async () => {
                  const downloadableItem = convertToDownloadableItem(
                    video,
                    "video"
                  );
                  const result = await handleDownload(downloadableItem);
                  if (result.success) {
                    setModalVisible(null);
                    // Force re-render to update download status
                    await loadDownloadedItems();
                    // Force component re-render by updating a state
                    setModalVisible(null);
                  }
                }}
              >
                <Text className="text-[#1D2939] font-rubik ml-2">
                  {checkIfDownloaded(video.fileUrl) ? "Downloaded" : "Download"}
                </Text>
                <Ionicons
                  name={
                    checkIfDownloaded(video.fileUrl)
                      ? "checkmark-circle"
                      : "download-outline"
                  }
                  size={24}
                  color={
                    checkIfDownloaded(video.fileUrl) ? "#256E63" : "#090E24"
                  }
                />
              </TouchableOpacity>
            </View>
          </>
        )}
      </View>
    );
  };

  const renderMiniCards = (
    title: string,
    items: RecommendedItem[],
    modalIndex: number | null,
    setModalIndex: (val: number | null) => void,
    viewsState: Record<string, number>,
    setViewsState: React.Dispatch<React.SetStateAction<Record<string, number>>>,
    playingState: Record<string, boolean>,
    setPlayingState: React.Dispatch<
      React.SetStateAction<Record<string, boolean>>
    >,
    hasPlayed: Record<string, boolean>,
    setHasPlayed: React.Dispatch<React.SetStateAction<Record<string, boolean>>>,
    hasCompleted: Record<string, boolean>,
    setHasCompleted: React.Dispatch<
      React.SetStateAction<Record<string, boolean>>
    >
  ) => (
    <View className="mb-6">
      <Text className="text-[16px] mb-3 font-rubik-semibold text-[#344054] mt-4">
        {title}
      </Text>
      <ScrollView
        horizontal
        showsHorizontalScrollIndicator={false}
        contentContainerStyle={{ paddingHorizontal: 12 }}
      >
        {items.map((item, index) => {
          const key = getVideoKey(item.fileUrl);
          const isPlaying = playingState[key] ?? false;
          const views = viewsState[key] ?? item.views;

          const togglePlay = () => {
            handleMiniCardPlay(
              key,
              item,
              setViewsState,
              setPlayingState,
              setHasPlayed,
              setHasCompleted
            );
          };

          const handleMiniCardPress = () => {
            // Prepare the full video list for TikTok-style navigation
            const videoListForNavigation = items.map((v) => ({
              title: v.title,
              speaker: v.subTitle || "Unknown",
              timeAgo: "Recent",
              views: v.views || 0,
              sheared: 0,
              saved: 0,
              favorite: 0,
              fileUrl: v.fileUrl,
              imageUrl: v.fileUrl,
              speakerAvatar:
                require("../../assets/images/Avatar-1.png").toString(),
            }));

            router.push({
              pathname: "/reels/Reelsviewscroll",
              params: {
                title: item.title,
                speaker: item.subTitle || "Unknown",
                timeAgo: "Recent",
                views: String(item.views || 0),
                sheared: String(0),
                saved: String(0),
                favorite: String(0),
                imageUrl: item.fileUrl,
                speakerAvatar:
                  require("../../assets/images/Avatar-1.png").toString(),
                category: "videos",
                videoList: JSON.stringify(videoListForNavigation),
                currentIndex: String(index),
              },
            });
          };

          const handleShare = async () => {
            try {
              await Share.share({
                title: item.title,
                message: `Check out this video: ${item.title}\n${item.fileUrl}`,
                url: item.fileUrl,
              });
            } catch (error) {
              console.warn("Share error:", error);
            }
          };

          return (
            <View key={key} className="mr-4 w-[154px] flex-col items-center">
              <TouchableOpacity
                onPress={handleMiniCardPress}
                className="w-full h-[232px] rounded-2xl overflow-hidden relative"
                activeOpacity={0.9}
              >
                <Video
                  ref={(ref) => {
                    if (ref) miniCardRefs.current[key] = ref;
                  }}
                  source={{
                    uri:
                      item.fileUrl &&
                      item.fileUrl.trim() &&
                      item.fileUrl.trim() !==
                        "https://example.com/placeholder.mp4"
                        ? item.fileUrl.trim()
                        : "https://commondatastorage.googleapis.com/gtv-videos-bucket/sample/BigBuckBunny.mp4",
                  }}
                  style={{
                    width: "100%",
                    height: "100%",
                    position: "absolute",
                  }}
                  resizeMode={ResizeMode.COVER}
                  isMuted={mutedVideos[key] ?? false}
                  volume={mutedVideos[key] ? 0.0 : videoVolume} // 🔊 Add volume control
                  shouldPlay={isPlaying}
                  useNativeControls={false}
                  onPlaybackStatusUpdate={(status) => {
                    if (!status.isLoaded) return;
                    if (status.didJustFinish) {
                      setPlayingState((prev: any) => ({
                        ...prev,
                        [key]: false,
                      }));
                      setMiniCardHasCompleted((prev: any) => ({
                        ...prev,
                        [key]: true,
                      }));
                      setShowOverlayMini((prev) => ({ ...prev, [key]: true }));
                      console.log(
                        `🎬 Mini card video completed: ${item.title} - Ready for view count on replay`
                      );
                    }
                  }}
                />
                {!isPlaying && showOverlayMini[key] && (
                  <>
                    <TouchableOpacity
                      onPress={togglePlay}
                      className="absolute inset-0 justify-center items-center"
                      activeOpacity={0.9}
                    >
                      <View className="bg-white/70 p-3 rounded-full">
                        <Ionicons name="play" size={32} color="#FEA74E" />
                      </View>
                    </TouchableOpacity>

                    <View className="absolute bottom-2 left-2 right-2">
                      <Text
                        className="text-white text-start text-[14px] ml-1 mb-6 font-rubik"
                        numberOfLines={2}
                      >
                        {item.title}
                      </Text>
                    </View>
                  </>
                )}
              </TouchableOpacity>
              {modalIndex === index && (
                <>
                  <TouchableWithoutFeedback onPress={closeAllMenus}>
                    <View className="absolute inset-0 z-40" />
                  </TouchableWithoutFeedback>

                  {/* ✅ Modal content positioned over the video area */}
                  <View className="absolute bottom-14 right-3 bg-white shadow-md rounded-lg p-3 z-50 w-[160px] h-[180]">
                    <TouchableOpacity className="py-2 border-b border-gray-200 flex-row items-center justify-between">
                      <Text className="text-[#1D2939] font-rubik ml-2">
                        View Details
                      </Text>
                      <Ionicons name="eye-outline" size={22} color="#1D2939" />
                    </TouchableOpacity>
                    <TouchableOpacity
                      onPress={handleShare}
                      className="py-2 border-b border-gray-200 flex-row items-center justify-between"
                    >
                      <Text className="text-[#1D2939] font-rubik ml-2">
                        Share
                      </Text>
                      <Feather name="send" size={22} color="#1D2939" />
                    </TouchableOpacity>
                    <TouchableOpacity className="flex-row items-center justify-between mt-6">
                      <Text className="text-[#1D2939] font-rubik ml-2">
                        Save to Library
                      </Text>
                      <MaterialIcons
                        name="bookmark-border"
                        size={22}
                        color="#1D2939"
                      />
                    </TouchableOpacity>
                    <TouchableOpacity
                      className="py-2 flex-row items-center justify-between mt-2"
                      onPress={async () => {
                        const downloadableItem = convertToDownloadableItem(
                          item,
                          "video"
                        );
                        const result = await handleDownload(downloadableItem);
                        if (result.success) {
                          closeAllMenus();
                          // Force re-render to update download status
                          await loadDownloadedItems();
                        }
                      }}
                    >
                      <Text className="text-[#1D2939] font-rubik ml-2">
                        {checkIfDownloaded(item.fileUrl)
                          ? "Downloaded"
                          : "Download"}
                      </Text>
                      <Ionicons
                        name={
                          checkIfDownloaded(item.fileUrl)
                            ? "checkmark-circle"
                            : "download-outline"
                        }
                        size={24}
                        color={
                          checkIfDownloaded(item.fileUrl)
                            ? "#256E63"
                            : "#090E24"
                        }
                      />
                    </TouchableOpacity>
                  </View>
                </>
              )}
              <View className="mt-2 flex flex-col w-full">
                <View className="flex flex-row justify-between items-center">
                  <Text
                    className="text-[12px] text-[#98A2B3] font-rubik font-medium"
                    numberOfLines={1}
                    ellipsizeMode="tail"
                  >
                    {item.subTitle?.split(" ").slice(0, 4).join(" ") + " ..."}
                  </Text>
                  <TouchableOpacity
                    onPress={() => {
                      closeAllMenus();
                      setModalIndex(modalIndex === index ? null : index);
                    }}
                    className="mr-2"
                  >
                    <Ionicons
                      name="ellipsis-vertical"
                      size={14}
                      color="#9CA3AF"
                    />
                  </TouchableOpacity>
                </View>
                <View className="flex-row items-center">
<<<<<<< HEAD
                  <MaterialIcons name="visibility" size={16} color="#98A2B3" />
                  <Text className="text-[10px] text-gray-500 ml-1 font-rubik">
=======
                  <AntDesign name="eye" size={20} color="#98A2B3" />
                  <Text className="text-[10px] text-gray-500 ml-2 mt-1 font-rubik">
>>>>>>> e31d7e15
                    {views}
                  </Text>
                </View>
              </View>
            </View>
          );
        })}
      </ScrollView>
    </View>
  );

  // 🔧 Fix infinite loop: Memoize explore video arrays
  const firstExploreVideos = useMemo(
    () => uploadedVideos.slice(1, 5),
    [uploadedVideos]
  );
  const middleExploreVideos = useMemo(
    () => uploadedVideos.slice(5, 9),
    [uploadedVideos]
  ); // Videos 5-8 for middle explore section
  const remainingExploreVideos = useMemo(
    () => uploadedVideos.slice(9),
    [uploadedVideos]
  );

  // 🎯 Enhanced Recommendation Logic Functions

  // Get user interests from AsyncStorage or default interests
  const getUserInterests = async (): Promise<string[]> => {
    try {
      const userStr = await AsyncStorage.getItem("user");
      if (userStr) {
        const user = JSON.parse(userStr);
        return user.interests || [];
      }
    } catch (error) {
      console.log("Error fetching user interests:", error);
    }
    return [];
  };

  // Load user interests into state once
  const [userInterestsState, setUserInterestsState] = useState<string[]>([]);
  useEffect(() => {
    getUserInterests().then((ints) =>
      setUserInterestsState(
        Array.isArray(ints)
          ? ints.filter(Boolean).map((s) => String(s).toLowerCase())
          : []
      )
    );
  }, []);

  // 🎯 Recommended for You - Based on user interests and engagement patterns
  const getRecommendedForYou = (): RecommendedItem[] => {
    if (!uploadedVideos.length) return [];

    return allIndexedVideos
      .filter((video) => {
        // Exclude already viewed and trending videos
        const alreadyViewed = previouslyViewedState.some(
          (v) => v.fileUrl === video.fileUrl
        );
        const isTrending = trendingItems.some(
          (t) => t.fileUrl === video.fileUrl
        );
        return !alreadyViewed && !isTrending;
      })
      .map((video) => {
        const originalVideo = uploadedVideos.find(
          (v) => v.fileUrl === video.fileUrl
        );
        let personalScore = 0;

        // Base engagement score
        const views = video.views || 0;
        const engagement =
          (videoStats[video.key]?.favorite || 0) * 2 +
          (videoStats[video.key]?.comment || 0) * 3 +
          (videoStats[video.key]?.saved || 0) * 2;

        personalScore = views + engagement;

        // Boost based on content similarity to user's viewing history
        const userViewedSpeakers = previouslyViewedState.map((v) => v.subTitle);
        if (userViewedSpeakers.includes(video.subTitle)) {
          personalScore *= 1.5;
        }

        // Recency boost
        const now = new Date().getTime();
        const createdAt = new Date(
          originalVideo?.createdAt || Date.now()
        ).getTime();
        const ageInDays = (now - createdAt) / (1000 * 60 * 60 * 24);
        const recencyBoost = Math.max(0.5, 1 - ageInDays / 30); // Decay over 30 days
        personalScore *= recencyBoost;

        return {
          ...video,
          personalScore,
        };
      })
      .sort((a, b) => b.personalScore - a.personalScore)
      .slice(0, 8)
      .map(({ fileUrl, title, subTitle, views, imageUrl }) => ({
        fileUrl,
        title,
        subTitle,
        views,
        imageUrl,
      }));
  };

  // 📚 Because You Watched - Similar content to most watched category
  const getMostWatchedCategory = (): string => {
    if (!previouslyViewedState.length) return "videos";

    const speakers = previouslyViewedState.map((v) => v.subTitle);
    const speakerCounts = speakers.reduce((acc, speaker) => {
      acc[speaker] = (acc[speaker] || 0) + 1;
      return acc;
    }, {} as Record<string, number>);

    const mostWatchedSpeaker = Object.entries(speakerCounts).sort(
      ([, a], [, b]) => b - a
    )[0]?.[0];

    return mostWatchedSpeaker || "content";
  };

  const getBecauseYouWatchedRecommendations = (): RecommendedItem[] => {
    if (!previouslyViewedState.length) return [];

    const mostWatchedSpeaker = getMostWatchedCategory();

    return allIndexedVideos
      .filter((video) => {
        const alreadyViewed = previouslyViewedState.some(
          (v) => v.fileUrl === video.fileUrl
        );
        const isTrending = trendingItems.some(
          (t) => t.fileUrl === video.fileUrl
        );
        const isSimilar =
          video.subTitle === mostWatchedSpeaker ||
          video.title.toLowerCase().includes(mostWatchedSpeaker.toLowerCase());

        return !alreadyViewed && !isTrending && isSimilar;
      })
      .sort((a, b) => {
        const aEngagement =
          (a.views || 0) + (videoStats[a.key]?.favorite || 0) * 2;
        const bEngagement =
          (b.views || 0) + (videoStats[b.key]?.favorite || 0) * 2;
        return bEngagement - aEngagement;
      })
      .slice(0, 6)
      .map(({ fileUrl, title, subTitle, views, imageUrl }) => ({
        fileUrl,
        title,
        subTitle,
        views,
        imageUrl,
      }));
  };

  // 🔧 Fix infinite loop: Memoize enhanced recommendations
  const enhancedRecommendedForYou = useMemo((): RecommendedItem[] => {
    if (!uploadedVideos.length) return [];

    const watchedSpeakers =
      previouslyViewedState.length > 0
        ? [
            ...new Set(
              previouslyViewedState.map((v) => (v.subTitle || "").toLowerCase())
            ),
          ]
        : [];

    // Derive favorite speakers from user's favorites
    const likedKeys = Object.keys(userFavorites || {}).filter(
      (k) => userFavorites[k]
    );
    const likedSpeakers = new Set<string>();
    likedKeys.forEach((k) => {
      const video = allIndexedVideos.find((v) => v.key === k);
      if (video?.subTitle)
        likedSpeakers.add(String(video.subTitle).toLowerCase());
    });
    const interestKeywords = new Set<string>(userInterestsState || []);

    const scoreVideo = (video: any) => {
      const originalVideo = uploadedVideos.find(
        (v) => v.fileUrl === video.fileUrl
      );
      let recommendationScore = 1;

      const titleLower = (video.title || "").toLowerCase();
      const speakerLower = (video.subTitle || "").toLowerCase();

      // Strong boost if from user's favorited speakers
      const fromLikedSpeaker = likedSpeakers.has(speakerLower);
      if (fromLikedSpeaker) recommendationScore *= 3.0;

      // Medium boost if from frequently watched speakers
      const fromWatchedSpeaker = watchedSpeakers.includes(speakerLower);
      if (fromWatchedSpeaker) recommendationScore *= 1.8;

      // Keyword interest matching in title or speaker name
      let keywordMatches = 0;
      interestKeywords.forEach((kw) => {
        if (!kw) return;
        if (titleLower.includes(kw) || speakerLower.includes(kw))
          keywordMatches += 1;
      });
      if (keywordMatches > 0) {
        // Scale with diminishing returns
        recommendationScore *= 1 + Math.min(0.6, 0.25 * keywordMatches);
      }

      // Recent content slight preference
      const now = new Date().getTime();
      const createdAt = new Date(
        originalVideo?.createdAt || Date.now()
      ).getTime();
      const ageInDays = (now - createdAt) / (1000 * 60 * 60 * 24);
      const recencyBoost = Math.max(0.75, 1 - ageInDays / 45);
      recommendationScore *= recencyBoost;

      // Tie-breaker: low-weight global engagement
      const globalTieBreaker =
        (video.globalViews || 0) * 0.001 +
        (video.globalLikes || 0) * 0.01 +
        (video.globalShares || 0) * 0.02;
      recommendationScore += globalTieBreaker;

      return {
        ...video,
        recommendationScore,
        isFromFavoriteSpeaker: fromLikedSpeaker || fromWatchedSpeaker,
      };
    };

    const scoredFiltered = allIndexedVideos
      // Only exclude items you've already viewed; allow overlap with Trending
      .filter(
        (video) =>
          !previouslyViewedState.some((v) => v.fileUrl === video.fileUrl)
      )
      .map(scoreVideo)
      .sort((a, b) => b.recommendationScore - a.recommendationScore);

    const source =
      scoredFiltered.length > 0
        ? scoredFiltered
        : // Fallback: include previously viewed if everything was filtered out
          allIndexedVideos
            .map(scoreVideo)
            .sort((a, b) => b.recommendationScore - a.recommendationScore);

    const combinedRecommendations = source
      .slice(0, 12)
      .map(({ fileUrl, title, subTitle, views, imageUrl }) => ({
        fileUrl,
        title,
        subTitle,
        views,
        imageUrl,
      }));

    return combinedRecommendations;
  }, [
    uploadedVideos,
    previouslyViewedState,
    allIndexedVideos,
    trendingItems,
    videoStats,
    userFavorites,
    userInterestsState,
  ]);

  // Ensure Recommended for You mini-cards show the play overlay by default
  useEffect(() => {
    const recommendedKeys = enhancedRecommendedForYou.map((item) =>
      getVideoKey(item.fileUrl)
    );
    recommendedKeys.forEach((key) => {
      setShowOverlayMini((prev) => {
        if (prev[key]) return prev;
        return { ...prev, [key]: true };
      });
    });
  }, [enhancedRecommendedForYou]);

  // 📱 Auto-play initialization disabled - users must click to play media
  useEffect(() => {
    // No automatic media playback - all media requires user interaction
  }, []);

  // 📱 Cleanup: Pause all videos when component loses focus
  useFocusEffect(
    useCallback(() => {
      return () => {
        // Pause all videos when leaving the screen
        globalVideoStore.pauseAllVideos();
        globalVideoStore.handleVideoVisibilityChange(null);
      };
    }, [])
  );

  useFocusEffect(
    useCallback(() => {
      mediaStore.refreshUserDataForExistingMedia();
    }, [])
  );

  return (
    <ScrollView
      ref={scrollViewRef}
      className="flex-1 px-3 w-full"
      onScrollBeginDrag={closeAllMenus}
      onTouchStart={closeAllMenus}
      onScroll={handleScroll}
      onScrollEndDrag={() => {
        recomputeVisibilityFromLayouts();
      }}
      onMomentumScrollEnd={() => {
        recomputeVisibilityFromLayouts();
      }}
      scrollEventThrottle={16}
      showsVerticalScrollIndicator={true}
    >
      {uploadedVideos.length > 0 && (
        <>
          <Text className="text-[#344054] text-[16px] font-rubik-semibold my-4">
            Most Recent
          </Text>
          {renderVideoCard(
            {
              fileUrl: uploadedVideos[0].fileUrl,
              title: uploadedVideos[0].title,
              speaker: uploadedVideos[0].speaker || "Unknown",
              timeAgo: getTimeAgo(uploadedVideos[0].createdAt),
              speakerAvatar:
                typeof uploadedVideos[0].speakerAvatar === "string"
                  ? uploadedVideos[0].speakerAvatar.trim()
                  : require("../../assets/images/Avatar-1.png"),
              views: uploadedVideos[0].viewCount || 0,
              favorite: uploadedVideos[0].favorite || 0,
              saved: uploadedVideos[0].saved || 0,
              sheared: uploadedVideos[0].sheared || 0,
              comment: uploadedVideos[0].comment || 0,
              createdAt: uploadedVideos[0].createdAt,
            },
            0,
            "uploaded",
            "progress"
          )}
        </>
      )}
      {renderMiniCards(
        "Previously Viewed",
        previouslyViewedState,
        pvModalIndex,
        setPvModalIndex,
        miniCardViews,
        setMiniCardViews,
        miniCardPlaying,
        setMiniCardPlaying,
        miniCardHasPlayed,
        setMiniCardHasPlayed,
        miniCardHasCompleted,
        setMiniCardHasCompleted
      )}
      {firstExploreVideos.length > 0 && (
        <>
          <Text className="text-[#344054] text-[16px] font-rubik-semibold my-3">
            Explore More Videos
          </Text>
          <View className="gap-8">
            {firstExploreVideos.map((video, index) =>
              renderVideoCard(
                {
                  fileUrl: video.fileUrl,
                  title: video.title,
                  speaker: video.speaker || "Unknown",
                  timeAgo: getTimeAgo(video.createdAt),
                  speakerAvatar:
                    typeof video.speakerAvatar === "string"
                      ? video.speakerAvatar.trim()
                      : require("../../assets/images/Avatar-1.png"),
                  views: video.viewCount || 0,
                  favorite: video.favorite || 0,
                  saved: video.saved || 0,
                  sheared: video.sheared || 0,
                  comment: video.comment || 0,
                  createdAt: video.createdAt,
                },
                index + 1,
                "explore-early",
                "center"
              )
            )}
          </View>
        </>
      )}
      {/* 🔥 Trending Section with Enhanced Social Media Features */}
      {trendingItems.length > 0 ? (
        renderMiniCards(
          `Trending Now • ${trendingItems.length} videos`,
          trendingItems,
          trendingModalIndex,
          setTrendingModalIndex,
          miniCardViews,
          setMiniCardViews,
          miniCardPlaying,
          setMiniCardPlaying,
          miniCardHasPlayed,
          setMiniCardHasPlayed,
          miniCardHasCompleted,
          setMiniCardHasCompleted
        )
      ) : (
        <View className="mt-5 mb-4">
          <Text className="text-[16px] font-rubik-semibold text-[#344054] mt-4 mb-2 ml-2">
            Trending Now
          </Text>
          <View className="bg-gray-50 rounded-lg p-6 mx-2 items-center">
            <Text className="text-[32px] mb-2">📈</Text>
            <Text className="text-[14px] font-rubik-medium text-[#98A2B3] text-center">
              No trending videos yet
            </Text>
            <Text className="text-[12px] font-rubik text-[#D0D5DD] text-center mt-1">
              Keep engaging with content to see trending videos here
            </Text>
          </View>
        </View>
      )}

      {/* 🎥 Continue Exploring - More Videos */}
      {middleExploreVideos.length > 0 && (
        <>
          <Text className="text-[#344054] text-[16px] font-rubik-semibold my-4">
            Exploring More
          </Text>
          <View className="gap-8">
            {middleExploreVideos.map((video, index) =>
              renderVideoCard(
                {
                  fileUrl: video.fileUrl,
                  title: video.title,
                  speaker: video.speaker || "Unknown",
                  timeAgo: getTimeAgo(video.createdAt),
                  speakerAvatar:
                    typeof video.speakerAvatar === "string"
                      ? video.speakerAvatar.trim()
                      : require("../../assets/images/Avatar-1.png"),
                  views: video.viewCount || 0,
                  favorite: video.favorite || 0,
                  saved: video.saved || 0,
                  sheared: video.sheared || 0,
                  comment: video.comment || 0,
                  createdAt: video.createdAt,
                },
                index + 50, // Different index range to avoid conflicts
                "explore-middle",
                "center"
              )
            )}
          </View>
        </>
      )}

      {/* 🎯 Enhanced Recommendation Sections */}
      {enhancedRecommendedForYou.length > 0 &&
        renderMiniCards(
          `Recommended for You • ${enhancedRecommendedForYou.length} videos`,
          enhancedRecommendedForYou,
          recommendedModalIndex,
          setRecommendedModalIndex,
          miniCardViews,
          setMiniCardViews,
          miniCardPlaying,
          setMiniCardPlaying,
          miniCardHasPlayed,
          setMiniCardHasPlayed,
          miniCardHasCompleted,
          setMiniCardHasCompleted
        )}

      {remainingExploreVideos.length > 0 && (
        <>
          <Text className="text-[#344054] text-[16px] font-rubik-semibold my-4">
            More Videos
          </Text>
          <View className="gap-8">
            {remainingExploreVideos.map((video, index) =>
              renderVideoCard(
                {
                  fileUrl: video.fileUrl,
                  title: video.title,
                  speaker: video.speaker || "Unknown",
                  timeAgo: getTimeAgo(video.createdAt),
                  speakerAvatar:
                    typeof video.speakerAvatar === "string"
                      ? video.speakerAvatar.trim()
                      : require("../../assets/images/Avatar-1.png"),
                  views: video.viewCount || 0,
                  favorite: video.favorite || 0,
                  saved: video.saved || 0,
                  sheared: video.sheared || 0,
                  comment: video.comment || 0,
                  createdAt: video.createdAt,
                },
                index + 100,
                "explore-remaining",
                "center"
              )
            )}
          </View>
        </>
      )}
    </ScrollView>
  );
}<|MERGE_RESOLUTION|>--- conflicted
+++ resolved
@@ -1,14 +1,8 @@
 import {
-<<<<<<< HEAD
-    Feather,
-    Ionicons,
-    MaterialIcons
-=======
   AntDesign,
   Feather,
   Ionicons,
   MaterialIcons,
->>>>>>> e31d7e15
 } from "@expo/vector-icons";
 import AsyncStorage from "@react-native-async-storage/async-storage";
 import { Audio, ResizeMode, Video } from "expo-av";
@@ -101,39 +95,11 @@
   const router = useRouter();
   const [videoVolume, setVideoVolume] = useState<number>(1.0); // 🔊 Add volume control
   const getVideoKey = (fileUrl: string): string => `video-${fileUrl}`;
-<<<<<<< HEAD
-  
-  // Helper functions
-  // Removed duplicate handleFavorite function - using the more comprehensive implementation below
-
-  // Removed duplicate handleComment function - using the more comprehensive implementation below
-
-  // Removed duplicate handleSave function - using the more comprehensive implementation below
-
-  const handleDownloadPress = async (item: VideoCard) => {
-    const downloadableItem = convertToDownloadableItem(item, 'video');
-    const result = await handleDownload(downloadableItem);
-    if (result.success) {
-      await loadDownloadedItems();
-    }
-  };
-  
+
   // Download functionality
   const { handleDownload, checkIfDownloaded } = useDownloadHandler();
   const { loadDownloadedItems } = useDownloadStore();
-  
-  // Interaction functionality
-  const { showCommentModal } = useCommentModal();
-  const { comments } = useInteractionStore();
-  const { addToLibrary, removeFromLibrary, isInLibrary } = useLibraryStore();
-  
-=======
-
-  // Download functionality
-  const { handleDownload, checkIfDownloaded } = useDownloadHandler();
-  const { loadDownloadedItems } = useDownloadStore();
-
->>>>>>> e31d7e15
+
   // 📱 Viewport detection for auto-play
   const { calculateVideoVisibility } = useVideoViewport();
   const scrollViewRef = useRef<ScrollView>(null);
@@ -166,14 +132,6 @@
   >({});
 
   const miniCardRefs = useRef<Record<string, any>>({});
-<<<<<<< HEAD
-  const [videoStats, setVideoStats] = useState<Record<string, Partial<VideoCard>>>({});
-  const [previouslyViewedState, setPreviouslyViewedState] = useState<RecommendedItem[]>([]);
-  
-  // 🎯 New favorite system state - local state for favorites
-  const [userFavorites, setUserFavorites] = useState<Record<string, boolean>>({});
-  const [globalFavoriteCounts, setGlobalFavoriteCounts] = useState<Record<string, number>>({});
-=======
   const [videoStats, setVideoStats] = useState<
     Record<string, Partial<VideoCard>>
   >({});
@@ -188,7 +146,6 @@
   const [globalFavoriteCounts, setGlobalFavoriteCounts] = useState<
     Record<string, number>
   >({});
->>>>>>> e31d7e15
 
   const videoRefs = useRef<Record<string, any>>({});
   const videoLayoutsRef = useRef<Record<string, { y: number; height: number }>>(
@@ -198,10 +155,6 @@
   const mediaStore = useMediaStore();
   // ✅ Global interaction stats (views, likes, shares, comments)
   const contentStats = useInteractionStore((s) => s.contentStats);
-<<<<<<< HEAD
-  const loadBatchContentStats = useInteractionStore((s) => s.loadBatchContentStats);
-  
-=======
   const loadBatchContentStats = useInteractionStore(
     (s) => s.loadBatchContentStats
   );
@@ -210,7 +163,6 @@
   // ✅ Use global comment modal
   const { showCommentModal } = useCommentModal();
 
->>>>>>> e31d7e15
   // ✅ Use global video store for cross-component video management
   const globalVideoStore = useGlobalVideoStore();
   const globalMediaStore = useGlobalMediaStore();
@@ -1281,11 +1233,6 @@
                     </Text>
                   </View>
                 </View>
-<<<<<<< HEAD
-              </View>
-            )}
-            
-=======
               )}
 
             <View
@@ -1337,7 +1284,6 @@
                 </Text>
               </TouchableOpacity>
             </View>
->>>>>>> e31d7e15
             {/* Video title - show when paused */}
             {!playingVideos[modalKey] && (
               <View className="absolute bottom-9 left-3 right-3 px-4 py-2 rounded-md">
@@ -1438,17 +1384,10 @@
                   </Text>
                 </View>
               </View>
-<<<<<<< HEAD
-              <View className="flex-row mt-2 items-center justify-between pl-2 pr-8">
-                <View className="flex-row items-center mr-6">
-                  <MaterialIcons name="visibility" size={28} color="#98A2B3" />
-                  <Text className="text-[10px] text-gray-500 ml-1 font-rubik">
-=======
               <View className="flex-row mt-2">
                 <View className="flex-row items-center">
                   <AntDesign name="eye" size={24} color="#98A2B3" />
                   <Text className="text-[10px] text-gray-500 ml-1 mt-1 font-rubik">
->>>>>>> e31d7e15
                     {(() => {
                       const displayViews = stats.views ?? video.views ?? 0;
                       console.log(`👁️ Displaying views for ${video.title}:`, {
@@ -1462,56 +1401,14 @@
                     })()}
                   </Text>
                 </View>
-<<<<<<< HEAD
-                <TouchableOpacity onPress={() => handleFavorite(modalKey, video)} className="flex-row items-center mr-6">
-                  <MaterialIcons
-                    name={userFavorites[modalKey] ? "favorite" : "favorite-border"}
-                    size={28}
-                    color={userFavorites[modalKey] ? "#D22A2A" : "#98A2B3"}
-                  />
-                  <Text className="text-[10px] text-gray-500 ml-1 font-rubik">
-                    {globalFavoriteCounts[modalKey] || 0}
-                  </Text>
-                </TouchableOpacity>
-                <TouchableOpacity 
-                  className="flex-row items-center mr-6"
-                  onPress={() => handleComment(modalKey, video)}
-                >
-                  <CommentIcon 
-                    comments={formattedComments}
-                    size={28}
-                    color="#98A2B3"
-                    showCount={true}
-                    count={stats.comment === 1 ? (video.comment ?? 0) + 1 : video.comment ?? 0}
-                    layout="horizontal"
-                  />
-                </TouchableOpacity>
-                <TouchableOpacity onPress={() => handleSave(modalKey, video)} className="flex-row items-center mr-6">
-                  <MaterialIcons
-                    name={isItemSaved ? "bookmark" : "bookmark-border"}
-                    size={28}
-                    color={isItemSaved ? "#FEA74E" : "#98A2B3"}
-                  />
-=======
                 <TouchableOpacity
                   onPress={() => handleShare(modalKey, video)}
                   className="flex-row items-center ml-4"
                 >
                   <Feather name="send" size={24} color="#98A2B3" />
->>>>>>> e31d7e15
                   <Text className="text-[10px] text-gray-500 ml-1 font-rubik">
-                    {(videoStats[modalKey] as any)?.totalSaves || video.saved || 0}
+                    {stats.sheared ?? video.sheared ?? 0}
                   </Text>
-                </TouchableOpacity>
-                <TouchableOpacity 
-                  className="flex-row items-center"
-                  onPress={() => handleDownloadPress(video)}
-                >
-                  <Ionicons 
-                    name={checkIfDownloaded(video._id || video.fileUrl) ? "checkmark-circle" : "download-outline"} 
-                    size={28} 
-                    color={checkIfDownloaded(video._id || video.fileUrl) ? "#256E63" : "#98A2B3"} 
-                  />
                 </TouchableOpacity>
               </View>
             </View>
@@ -1857,13 +1754,8 @@
                   </TouchableOpacity>
                 </View>
                 <View className="flex-row items-center">
-<<<<<<< HEAD
-                  <MaterialIcons name="visibility" size={16} color="#98A2B3" />
-                  <Text className="text-[10px] text-gray-500 ml-1 font-rubik">
-=======
                   <AntDesign name="eye" size={20} color="#98A2B3" />
                   <Text className="text-[10px] text-gray-500 ml-2 mt-1 font-rubik">
->>>>>>> e31d7e15
                     {views}
                   </Text>
                 </View>
