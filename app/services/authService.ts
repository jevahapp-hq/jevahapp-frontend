import AsyncStorage from '@react-native-async-storage/async-storage';
import { getApiBaseUrl } from '../utils/api';

class AuthService {
  private get baseURL(): string {
    const baseUrl = getApiBaseUrl();
    // Add /api/auth suffix if not already present
    return baseUrl.endsWith('/api/auth') ? baseUrl : `${baseUrl}/api/auth`;
  }

  // Forgot Password - Step 1: Send reset code to email
  async forgotPassword(email: string) {
    try {
      console.log("🔍 Sending forgot password request for:", email);
      console.log("🔍 API URL:", `${this.baseURL}/forgot-password`);
      
      const response = await fetch(`${this.baseURL}/forgot-password`, {
        method: "POST",
        headers: {
          "Content-Type": "application/json",
        },
        body: JSON.stringify({ email: email.trim() }),
      });

      const data = await response.json();
      console.log("📧 Forgot password response:", data);
      console.log("📧 Response status:", response.status);
      console.log("📧 Response ok:", response.ok);

      return { 
        success: response.ok, 
        data,
        status: response.status 
      };
    } catch (error) {
      console.error("❌ Error in forgotPassword:", error);
      return { 
        success: false, 
        error: "Network error occurred",
        status: 0 
      };
    }
  }

  // Verify Reset Code - Step 2: Validate the 6-digit code
  async verifyResetCode(email: string, code: string) {
    try {
      console.log("🔍 Verifying reset code for:", email);
      
      const response = await fetch(`${this.baseURL}/verify-reset-code`, {
        method: "POST",
        headers: {
          "Content-Type": "application/json",
        },
        body: JSON.stringify({
          email: email.trim(),
          code: code.trim(),
        }),
      });

      const data = await response.json();
      console.log("✅ Verify reset code response:", data);

      return { 
        success: response.ok, 
        data,
        status: response.status 
      };
    } catch (error) {
      console.error("❌ Error in verifyResetCode:", error);
      return { 
        success: false, 
        error: "Network error occurred",
        status: 0 
      };
    }
  }

  // Reset Password - Step 3: Reset password with email, token, and new password
  async resetPassword(email: string, token: string, newPassword: string) {
    try {
      console.log("🔍 Resetting password for:", email);
      
      const response = await fetch(`${this.baseURL}/reset-password`, {
        method: "POST",
        headers: {
          "Content-Type": "application/json",
        },
        body: JSON.stringify({
          email: email.trim(),
          token: token.trim(),
          newPassword: newPassword.trim(),
        }),
      });

      const data = await response.json();
      console.log("✅ Reset password response:", data);

      return { 
        success: response.ok, 
        data,
        status: response.status 
      };
    } catch (error) {
      console.error("❌ Error in resetPassword:", error);
      return { 
        success: false, 
        error: "Network error occurred",
        status: 0 
      };
    }
  }

  // Login with Jevah backend
  async login(email: string, password: string) {
    try {
      console.log("🔍 Logging in user:", email);
      
      const response = await fetch(`${this.baseURL}/login`, {
        method: "POST",
        headers: {
          "Content-Type": "application/json",
        },
        body: JSON.stringify({
          email: email.trim(),
          password: password,
        }),
      });

      const data = await response.json();
      console.log("✅ Login response:", data);

      if (response.ok && data.token) {
        await AsyncStorage.setItem("token", data.token);
        console.log("💾 Token stored in AsyncStorage");
        
        // Also store user data if available
        if (data.user) {
          console.log("🔍 Login user data:", {
            section: data.user.section,
            sectionType: typeof data.user.section,
            userKeys: Object.keys(data.user),
            fullUserData: data.user
          });
          await AsyncStorage.setItem("user", JSON.stringify(data.user));
          console.log("💾 User data stored in AsyncStorage");
        }
      }

      return { 
        success: response.ok, 
        data,
        status: response.status 
      };
    } catch (error) {
      console.error("❌ Error in login:", error);
      return {
        success: false,
        error: "Network error occurred",
        status: 0 
      };
    }
  }

  // Register with Jevah backend
  async register(userData: any) {
    try {
<<<<<<< HEAD
      const response = await fetch(
        `${this.baseURL}/resend-verification-email`,
        {
          method: "POST",
          headers: { "Content-Type": "application/json" },
          body: JSON.stringify({ email: email.trim() }),
        }
      );
      const data = await response.json();
      return { success: response.ok, data, status: response.status };
    } catch (error) {
      return {
        success: false,
        error: "Network error occurred",
        status: 0,
      } as any;
    }
  }

  // Align with backend: POST /verify-email { email, code }
  async verifyEmailCode(email: string, code: string) {
    try {
      const response = await fetch(`${this.baseURL}/verify-email`, {
        method: "POST",
        headers: { "Content-Type": "application/json" },
        body: JSON.stringify({
          email: email.trim(),
          code: String(code).trim(),
        }),
=======
      console.log("🔍 Registering new user:", userData.email);
      
      const response = await fetch(`${this.baseURL}/register`, {
        method: "POST",
        headers: {
          "Content-Type": "application/json",
        },
        body: JSON.stringify(userData),
>>>>>>> e05cebd7
      });

      const data = await response.json();
      console.log("✅ Register response:", data);

      return { 
        success: response.ok, 
        data,
        status: response.status 
      };
    } catch (error) {
      console.error("❌ Error in register:", error);
      return {
        success: false,
        error: "Network error occurred",
        status: 0 
      };
    }
  }

<<<<<<< HEAD
  // Alias used by CodeVerification screen; same endpoint as resendVerification
  async resendEmailVerification(email: string) {
    try {
      const response = await fetch(
        `${this.baseURL}/resend-verification-email`,
        {
          method: "POST",
          headers: { "Content-Type": "application/json" },
          body: JSON.stringify({ email: email.trim() }),
        }
      );
      const data = await response.json();
      return { success: response.ok, data, status: response.status };
    } catch (error) {
      return {
        success: false,
        error: "Network error occurred",
        status: 0,
      } as any;
    }
  }

  async verifyEmail(token: string) {
=======
  // Verify Email Code - For email verification during signup
  async verifyEmailCode(email: string, code: string) {
>>>>>>> e05cebd7
    try {
      console.log("🔍 Verifying email code for:", email);
      
      const response = await fetch(`${this.baseURL}/verify-email`, {
        method: "POST",
        headers: {
          "Content-Type": "application/json",
        },
        body: JSON.stringify({
          email: email.trim(),
          code: code.trim(),
        }),
      });

      const data = await response.json();
      console.log("✅ Verify email response:", data);

      return { 
        success: response.ok, 
        data,
        status: response.status 
      };
    } catch (error: any) {
      console.error("❌ Error in verifyEmailCode:", error);
      return {
        success: false,
        error: "Network error occurred",
        status: 0 
      };
    }
  }

  // Resend Email Verification Code
  async resendEmailVerification(email: string) {
    try {
      console.log("🔍 Resending email verification for:", email);
      
      const response = await fetch(`${this.baseURL}/resend-verification`, {
        method: "POST",
        headers: {
          "Content-Type": "application/json",
        },
        body: JSON.stringify({
          email: email.trim(),
        }),
      });

      const data = await response.json();
      console.log("✅ Resend email verification response:", data);

      return { 
        success: response.ok, 
        data,
        status: response.status 
      };
    } catch (error: any) {
      console.error("❌ Error in resendEmailVerification:", error);
      return {
        success: false,
        error: "Network error occurred",
        status: 0 
      };
    }
  }

  // Logout - Clear stored token
  async logout() {
    try {
      await AsyncStorage.removeItem("token");
      console.log("🗑️ Token removed from AsyncStorage");
      return { success: true };
    } catch (error) {
      console.error("❌ Error in logout:", error);
      return { success: false };
    }
  }

  // Get stored token
  async getToken() {
    try {
      const token = await AsyncStorage.getItem("token");
      console.log("🔑 Retrieved token from AsyncStorage:", token ? "exists" : "not found");
      return token;
    } catch (error) {
      console.error("❌ Error getting token:", error);
      return null;
    }
  }
}

export default new AuthService();

<|MERGE_RESOLUTION|>--- conflicted
+++ resolved
@@ -165,16 +165,113 @@
   // Register with Jevah backend
   async register(userData: any) {
     try {
-<<<<<<< HEAD
-      const response = await fetch(
-        `${this.baseURL}/resend-verification-email`,
-        {
-          method: "POST",
-          headers: { "Content-Type": "application/json" },
-          body: JSON.stringify({ email: email.trim() }),
-        }
-      );
-      const data = await response.json();
+      console.log("🔍 Registering new user:", userData.email);
+      
+      const response = await fetch(`${this.baseURL}/register`, {
+        method: "POST",
+        headers: {
+          "Content-Type": "application/json",
+        },
+        body: JSON.stringify(userData),
+      });
+
+      const data = await response.json();
+      console.log("✅ Register response:", data);
+
+      return { 
+        success: response.ok, 
+        data,
+        status: response.status 
+      };
+    } catch (error) {
+      console.error("❌ Error in register:", error);
+      return {
+        success: false,
+        error: "Network error occurred",
+        status: 0 
+      };
+    }
+  }
+
+  // Verify Email Code - For email verification during signup
+  async verifyEmailCode(email: string, code: string) {
+    try {
+      console.log("🔍 Verifying email code for:", email);
+      
+      const response = await fetch(`${this.baseURL}/verify-email`, {
+        method: "POST",
+        headers: {
+          "Content-Type": "application/json",
+        },
+        body: JSON.stringify({
+          email: email.trim(),
+          code: code.trim(),
+        }),
+      });
+
+      const data = await response.json();
+      console.log("✅ Verify email response:", data);
+
+      return { 
+        success: response.ok, 
+        data,
+        status: response.status 
+      };
+    } catch (error: any) {
+      console.error("❌ Error in verifyEmailCode:", error);
+      return {
+        success: false,
+        error: "Network error occurred",
+        status: 0 
+      };
+    }
+  }
+
+  // Resend Email Verification Code
+  async resendEmailVerification(email: string) {
+    try {
+      console.log("🔍 Resending email verification for:", email);
+      
+      const response = await fetch(`${this.baseURL}/resend-verification`, {
+        method: "POST",
+        headers: {
+          "Content-Type": "application/json",
+        },
+        body: JSON.stringify({
+          email: email.trim(),
+        }),
+      });
+
+      const data = await response.json();
+      console.log("✅ Resend email verification response:", data);
+
+      return { 
+        success: response.ok, 
+        data,
+        status: response.status 
+      };
+    } catch (error: any) {
+      console.error("❌ Error in resendEmailVerification:", error);
+      return {
+        success: false,
+        error: "Network error occurred",
+        status: 0 
+      };
+    }
+  }
+
+  // Get current user data
+  async fetchMe() {
+    try {
+      const token = await AsyncStorage.getItem("token");
+      const response = await fetch(`${this.baseURL}/me`, {
+        headers: { Authorization: `Bearer ${token || ""}` },
+      });
+      const data = await response.json();
+      if (response.ok && (data?.data || data)?.user) {
+        const user = (data?.data || data).user;
+        await AsyncStorage.setItem("user", JSON.stringify(user));
+      }
       return { success: response.ok, data, status: response.status };
     } catch (error) {
       return {
@@ -182,139 +279,6 @@
         error: "Network error occurred",
         status: 0,
       } as any;
-    }
-  }
-
-  // Align with backend: POST /verify-email { email, code }
-  async verifyEmailCode(email: string, code: string) {
-    try {
-      const response = await fetch(`${this.baseURL}/verify-email`, {
-        method: "POST",
-        headers: { "Content-Type": "application/json" },
-        body: JSON.stringify({
-          email: email.trim(),
-          code: String(code).trim(),
-        }),
-=======
-      console.log("🔍 Registering new user:", userData.email);
-      
-      const response = await fetch(`${this.baseURL}/register`, {
-        method: "POST",
-        headers: {
-          "Content-Type": "application/json",
-        },
-        body: JSON.stringify(userData),
->>>>>>> e05cebd7
-      });
-
-      const data = await response.json();
-      console.log("✅ Register response:", data);
-
-      return { 
-        success: response.ok, 
-        data,
-        status: response.status 
-      };
-    } catch (error) {
-      console.error("❌ Error in register:", error);
-      return {
-        success: false,
-        error: "Network error occurred",
-        status: 0 
-      };
-    }
-  }
-
-<<<<<<< HEAD
-  // Alias used by CodeVerification screen; same endpoint as resendVerification
-  async resendEmailVerification(email: string) {
-    try {
-      const response = await fetch(
-        `${this.baseURL}/resend-verification-email`,
-        {
-          method: "POST",
-          headers: { "Content-Type": "application/json" },
-          body: JSON.stringify({ email: email.trim() }),
-        }
-      );
-      const data = await response.json();
-      return { success: response.ok, data, status: response.status };
-    } catch (error) {
-      return {
-        success: false,
-        error: "Network error occurred",
-        status: 0,
-      } as any;
-    }
-  }
-
-  async verifyEmail(token: string) {
-=======
-  // Verify Email Code - For email verification during signup
-  async verifyEmailCode(email: string, code: string) {
->>>>>>> e05cebd7
-    try {
-      console.log("🔍 Verifying email code for:", email);
-      
-      const response = await fetch(`${this.baseURL}/verify-email`, {
-        method: "POST",
-        headers: {
-          "Content-Type": "application/json",
-        },
-        body: JSON.stringify({
-          email: email.trim(),
-          code: code.trim(),
-        }),
-      });
-
-      const data = await response.json();
-      console.log("✅ Verify email response:", data);
-
-      return { 
-        success: response.ok, 
-        data,
-        status: response.status 
-      };
-    } catch (error: any) {
-      console.error("❌ Error in verifyEmailCode:", error);
-      return {
-        success: false,
-        error: "Network error occurred",
-        status: 0 
-      };
-    }
-  }
-
-  // Resend Email Verification Code
-  async resendEmailVerification(email: string) {
-    try {
-      console.log("🔍 Resending email verification for:", email);
-      
-      const response = await fetch(`${this.baseURL}/resend-verification`, {
-        method: "POST",
-        headers: {
-          "Content-Type": "application/json",
-        },
-        body: JSON.stringify({
-          email: email.trim(),
-        }),
-      });
-
-      const data = await response.json();
-      console.log("✅ Resend email verification response:", data);
-
-      return { 
-        success: response.ok, 
-        data,
-        status: response.status 
-      };
-    } catch (error: any) {
-      console.error("❌ Error in resendEmailVerification:", error);
-      return {
-        success: false,
-        error: "Network error occurred",
-        status: 0 
-      };
     }
   }
 
